# 
#   Copyright (C) 2005, 2006, 2007, 2008, 2009, 2010 Free Software Foundation, Inc.
# 
# This program is free software; you can redistribute it and/or modify
# it under the terms of the GNU General Public License as published by
# the Free Software Foundation; either version 3 of the License, or
# (at your option) any later version.
# 
# This program is distributed in the hope that it will be useful,
# but WITHOUT ANY WARRANTY; without even the implied warranty of
# MERCHANTABILITY or FITNESS FOR A PARTICULAR PURPOSE.  See the
# GNU General Public License for more details.
# You should have received a copy of the GNU General Public License
# along with this program; if not, write to the Free Software
# Foundation, Inc., 51 Franklin St, Fifth Floor, Boston, MA  02110-1301  USA
# 

## Process this file with automake to produce Makefile.in
# no-portability allows us to use GNU make variable assignments
# without automake complaining.
AUTOMAKE_OPTIONS = 1.6.0 -Wno-portability

ACLOCAL_AMFLAGS = -I macros -I cygnal
noinst_SCRIPT = autogen.sh

##
## Any custom ./configure switch we want to be
## given at 'make distcheck' time should go here
##
## We set plugins install dirs to a user-writable 
## and likely unused directory for now to avoid
## permission problems and unexpected unistalls
## from home dir. Ideally we should put them somewhere
## under ${prefix} to make the uninstall check effective
## (and I believe it should actually be the default when
## --prefix is given, but that's another story --strk)
##
## We also want to build everything possible, since we're
## testing builds.
DISTCHECK_CONFIGURE_FLAGS = \
	--with-plugins-install=prefix \
	--enable-extensions=all \
	--enable-gui=all \
	--enable-python \
	--enable-cygnal

if CYGNAL
CYGNAL_DIR = cygnal
endif

if BUILD_DEVICES
DEVICES_DIR = libdevice
endif

STD_DIRS = \
	desktop \
	libbase \
	libmedia \
	libsound \
	libcore \
	$(DEVICES_DIR) \
	librender \
	gui \
	plugin \
	doc \
	po \
	$(NULL)

<<<<<<< HEAD
if HAVE_VAAPI
VAAPI_DIR = libvaapi
endif

SUBDIRS = $(VAAPI_DIR) $(STD_DIRS) $(CYGNAL_DIR) utilities
DIST_SUBDIRS = $(STD_DIRS) cygnal utilities extensions testsuite libvaapi
=======
if LIBLTDL2
LIBLTDLDIR = libltdl
endif

SUBDIRS = $(LIBLTDLDIR) $(STD_DIRS)
DIST_SUBDIRS = $(STD_DIRS) cygnal extensions testsuite libltdl
>>>>>>> a6125cef

if TESTSUITE
SUBDIRS += testsuite
endif

if BUILD_EXTENSIONS
SUBDIRS += extensions
endif

# man_MANS = doc/gnash.1 doc/gprocessor.1 doc/dumpshm.1 soldumper.1

EXTRA_DIST =  \
	README \
	README.git \
	autogen.sh \
	config.rpath \
	macros/incllist macros/libslist \
	ChangeLog-0.8.0 \
	ChangeLog-0.8.1 \
	ChangeLog-0.8.2 \
	ChangeLog-0.8.3 \
	ChangeLog-0.8.4 \
	ChangeLog-0.8.5 \
	ChangeLog-0.8.6 \
	ChangeLog-0.8.7 \
	ChangeLog-0.8.8 \
	packaging/deb.am \
	packaging/snapshot.am \
	packaging/alp.am \
	packaging/ipkg.am \
	packaging/bsd.am \
	packaging/rpm.am \
	packaging/gnash.xpm \
	packaging/klash.xpm \
	revno.h

# dist-hook:
# 	@test -d "$(distdir)/packaging" || $(mkinstalldirs) "$(distdir)/packaging"
# 	cp -p $(srcdir)/*.am $(top_distdir)/packaging/

CLEANFILES = .configline
DISTCLEANFILES = revno.h .lastmod
MAINTAINERCLEANFILES = revno.h .lastmod
BUILT_SOURCES = revno.h .configline

#
# Extract info from the repository to include in the build.
# If top source dir is not a git repository or git is not installed,
# keep the current revno.h file (which should be part of any distribution).
# It's primarily used by the testsuites and when building binary packages
# from multiple branches.
#
# This ia a big hack around makes's built in dependency checking, as the
# key file here isn't part of the normal files. In the source tree for
# developers, the .git/index files changes on any commits or pulls. We
# only want to regenerate this file if that file changes, so we have to
# do the dependency check ourselves.
revno.h:
	@if test \! -f .lastmod -o \! -f revno.h ; then \
	  touch -t 197001010000 .lastmod; \
	fi; \
	if test -d $(top_srcdir)/.git -a x"${GIT}" != x; then \
	  if test $(top_srcdir)/.git/index -nt .lastmod; then \
            echo "Getting build info for revno.h"; \
            revno="`cd $(top_srcdir) ; $(GIT) rev-list HEAD | wc -l`"; \
            comm_id="`cd $(top_srcdir) ; $(GIT) rev-parse --short HEAD`"; \
            nick="`cd $(top_srcdir) ; $(GIT) branch | grep '^\*' | cut -d ' ' -f 2`"; \
	  fi \
        else \
          revno="$(NOW)"; \
          comm_id="none"; \
          nick="$(VERSION)"; \
        fi; \
	if test \! -z "$${revno}"; then \
          echo "Generating revno.h ($${nick} $${revno} $${comm_id})"; \
          echo "static const char* BRANCH_REVNO  = \"$${revno}\";" > revno.h; \
          echo "static const char* BRANCH_NICK = \"$${nick}\";" >> revno.h; \
          echo "static const char* COMMIT_ID = \"$${comm_id}\";" >> revno.h; \
          touch .lastmod; \
	fi

.configline: revno.h
	-@rm -f .configline
	@head config.log | grep " .*/configure " | sed -e 's:^  . .*configure ::' > .configline

#
# Precompiled header support
#
include $(srcdir)/pch.am

#
# Binary tarball packaging
#
include $(srcdir)/packaging/snapshot.am

#
# Build an RPM package
#
include $(srcdir)/packaging/rpm.am

# Build a Debian/Ubuntu .deb GNU/Linux package
include $(srcdir)/packaging/deb.am

#
# Build a Debian Familiar .ipk GNU/Linux package. These are always
# cross compiled, typically for the ARM or XScale.
#
include $(srcdir)/packaging/ipkg.am

#
# Access Linux Platform support.
#
include $(srcdir)/packaging/alp.am

#
# BSD package building
#
include $(srcdir)/packaging/bsd.am

#
# Mozille/Firefox XPI support
#
include $(srcdir)/packaging/xpi.am

mudflap:
	@echo "Rebuilding with GCC Mudflap support"
	$(MAKE) CXXFLAGS="$(CXXFLAGS) -fmudflapth" LDFLAGS="$(LDFLAGS) -lmudflapth"

mudflap-check:
	@echo "Rechecking with GCC Mudflap support"
	$(MAKE) check CXXFLAGS="$(CXXFLAGS) -fmudflap" LDFLAGS="$(LDFLAGS) -lmudflap"

# Set a few variables to what features we selected so we can dump it with the
# test of the config
dumpconfig:
	@echo ""
	@echo "Building in directories: $(SUBDIRS)"
	@echo "Some directories may be excluded from the build"
	@uname -a
	$(CXX) -v
	@echo "CXXFLAGS: $(CXXFLAGS)"
	@echo ""
	@echo "Image decoding support..."
	@echo "	JPEG_CFLAGS is $(JPEG_CFLAGS)"
	@echo "	JPEG_LIBS is $(JPEG_LIBS)"
	@echo "	PNG_CFLAGS is $(PNG_CFLAGS)"
	@echo "	PNG_LIBS is $(PNG_LIBS)"
	@echo "	GIF_CFLAGS is $(GIF_CFLAGS)"
	@echo "	GIF_LIBS is $(GIF_LIBS)"
	@echo "Audio decoding support..."
if USE_GST_ENGINE
	@echo "	GSTREAMER_CFLAGS is $(GSTREAMER_CFLAGS)"
	@echo "	GSTREAMER_LIBS is $(GSTREAMER_LIBS)"
	@echo "	GSTREAMER_PBUTILS_CFLAGS is $(GSTREAMER_PBUTILS_CFLAGS)"
	@echo "	GSTREAMER_PBUTILS_LIBS is $(GSTREAMER_PBUTILS_LIBS)"
endif
if USE_FFMPEG_ENGINE
	@echo "	FFMPEG_CFLAGS is $(FFMPEG_CFLAGS)"
	@echo "	FFMPEG_LIBS is $(FFMPEG_LIBS)"
	@echo "	OGG_CFLAGS is $(OGG_CFLAGS)"
	@echo "	OGG_LIBS is $(OGG_LIBS)"
endif
if HAVE_SPEEX
	@echo "	SPEEX_CFLAGS is $(SPEEX_CFLAGS)"
	@echo "	SPEEXDSP_CFLAGS is $(SPEEXDSP_CFLAGS)"
	@echo "	SPEEX_LIBS is $(SPEEX_LIBS)"
	@echo "	SPEEXDSP_LIBS is $(SPEEXDSP_LIBS)"
endif
	@echo "GUI Toolkit decoding support..."	
	@echo "	SDL_CFLAGS is $(SDL_CFLAGS)"
	@echo "	SDL_LIBS is $(SDL_LIBS)"
if BUILD_KDE3_GUI
	@echo "	KDE3_CFLAGS is $(KDE3_CFLAGS)"
	@echo "	KDE3_LIBS is $(KDE3_LIBS)"
	@echo "	QT3_CFLAGS is $(QT3_CFLAGS)"
	@echo "	QT3_LIBS is $(QT3_LIBS)"
endif
if BUILD_QT4_GUI
	@echo "	QT4_CFLAGS is $(QT4_CFLAGS)"
	@echo "	QT4_LIBS is $(QT4_LIBS)"
endif
if BUILD_QT4_GUI
	@echo "	QT4_CFLAGS is $(QT4_CFLAGS)"
	@echo "	QT4_LIBS is $(QT4_LIBS)"
endif
if BUILD_QTOPIA3_GUI
	@echo "	QTOPIA3_CFLAGS is $(QTOPIA3_CFLAGS)"
	@echo "	QTOPIA3_LIBS is $(QTOPIA3_LIBS)"
endif
if BUILD_QTOPIA4_GUI
	@echo "	QTOPIA4_CFLAGS is $(QTOPIA4_CFLAGS)"
	@echo "	QTOPIA4_LIBS is $(QTOPIA4_LIBS)"
endif
if BUILD_FLTK_GUI
	@echo "	FLTK2_CFLAGS is $(FLTK2_CFLAGS)"
	@echo "	FLTK2_LIBS is $(FLTK2_LIBS)"
	@echo "	XFT_CFLAGS is $(XFT_CFLAGS)"
	@echo "	XFT_LIBS is $(XFT_LIBS)"
endif
if HAIKU
	@echo "	HAIKU_LIBS is $(HAIKU_LIBS)"
endif
if BUILD_GTK_GUI
	@echo "	GTK2_CFLAGS is $(GTK2_CFLAGS)"
	@echo "	GTK2_LIBS is $(GTK2_LIBS)"
	@echo "	PANGO_CFLAGS is $(PANGO_CFLAGS)"
	@echo "	PANGO_LIBS is $(PANGO_LIBS)"
	@echo "	ATK_CFLAGS is $(ATK_CFLAGS)"
	@echo "	ATK_LIBS is $(ATK_LIBS)"
endif
	@echo "	X11_CFLAGS is $(X11_CFLAGS)"
	@echo "	X11_LIBS is $(X11_LIBS)"
	@echo "Support libraries..."
	@echo "	LTDL_CFLAGS is $(LTDL_CFLAGS)"
	@echo "	LTDL_LIBS is $(LTDL_LIBS)"
	@echo "	GLIB_CFLAGS is $(GLIB_CFLAGS)"
	@echo "	GLIB_LIBS is $(GLIB_LIBS)"
	@echo "	Z_CFLAGS is $(Z_CFLAGS)"
	@echo "	Z_LIBS is $(Z_LIBS)"
	@echo "	FREETYPE_CFLAGS is $(FREETYPE2_CFLAGS)"
	@echo "	FREETYPE_LIBS is $(FREETYPE2_LIBS)"
	@echo "	FONTCONFIG_CFLAGS is $(FONTCONFIG_CFLAGS)"
	@echo "	FONTCONFIG_LIBS is $(FONTCONFIG_LIBS)"
	@echo "	LIBINTL is $(LIBINTL)"
if BUILD_MYSQL_EXT
	@echo "	MYSQL_CFLAGS is $(MYSQL_CFLAGS)"
	@echo "	MYSQL_LIBS is $(MYSQL_LIBS)"
endif
	@echo "	PTHREAD_CFLAGS is $(PTHREAD_CFLAGS)"
	@echo "	PTHREAD_LIBS is $(PTHREAD_LIBS)"
	@echo "	CURL_CFLAGS is $(CURL_CFLAGS)"
	@echo "	CURL_LIBS is $(CURL_LIBS)"
	@echo "	BOOST_CFLAGS is $(BOOST_CFLAGS)"
	@echo "	BOOST_LIBS is $(BOOST_LIBS)"
	@if test -n "$(BOOST_CYGNAL_LIBS)"; then \
	  echo "	BOOST_CYGNAL_LIBS is $(BOOST_CYGNAL_LIBS)"; \
	fi
if ENABLE_MING
	@echo "	MING_VERSION_CODE $(MING_VERSION_CODE) "
	@echo "	MING_LIBS $(MING_LIBS) "
	@echo "	MING_CFLAGS $(MING_CFLAGS) "
	@echo "	MAKESWF $(MAKESWF) "
endif
if ENABLE_MTASC
	@echo "	MTASC $(MTASC)"
	@echo "	MTASC CLASSPATH $(MTASC_CLASSPATH)"
endif
if ENABLE_HAXE
	@echo "	HAXE $(HAXE)"
	@echo "	HAXE CLASSPATH $(HAXE_CLASSPATH)"
endif
if ENABLE_SWFMILL
	@echo "	SWFMILL $(SWFMILL) "
	@echo "	SWFMILL_VERSION_CODE $(SWFMILL_VERSION) "
endif
if ENABLE_SWFC
	@echo "	SWFC $(SWFC) "
endif
if ENABLE_SWFDEC_TESTSUITE
	@echo "	SWFDEC_TESTSUITE $(SWFDEC_TESTSUITE)"
endif
if ENABLE_HTTP_TESTSUITE
	@echo "	HTTP_TESTSUITE $(HTTP_TESTSUITE)"
endif
if ENABLE_RED5_TESTING
	@echo "	RED5_HOST $(RED5_HOST)"
endif
	@echo "Graphics support..."	
if BUILD_CAIRO_RENDERER
	@echo "	CAIRO_CFLAGS is $(CAIRO_CFLAGS)"
	@echo "	CAIRO_LIBS is $(CAIRO_LIBS)"
endif
if BUILD_OGL_RENDERER
	@echo "	GLEXT_CFLAGS is $(GLEXT_CFLAGS)"
	@echo "	GLEXT_LIBS is $(GLEXT_LIBS)"
	@echo "	OPENGL_CFLAGS is $(OPENGL_CFLAGS)"
	@echo "	OPENGL_LIBS is $(OPENGL_LIBS)"
endif
if BUILD_OVG_RENDERER
	@echo "	OVG_CFLAGS is $(OVG_CFLAGS)"
	@echo "	OVG_LIBS is $(OVG_LIBS)"
endif
if BUILD_GLES1_RENDERER
	@echo "	GLES1_CFLAGS is $(GLES1_CFLAGS)"
	@echo "	GLES1_LIBS is $(GLES1_LIBS)"
endif
if BUILD_GLES2_RENDERER
	@echo "	GLES2_CFLAGS is $(GLES2_CFLAGS)"
	@echo "	GLES2_LIBS is $(GLES2_LIBS)"
endif
if BUILD_AGG_RENDERER
	@echo "	AGG_CFLAGS is $(AGG_CFLAGS)"
	@echo "	AGG_LIBS is $(AGG_LIBS)"
endif
	@echo ""
	@echo "A blank value for CFLAGS means the header is installed in the"
	@echo "default system header location. All the LIBS should have a"
	@echo "legit value"
	@echo ""
	@echo "Configurable options are:"
	@echo "	Media handlers: $(MEDIA_CONFIG)"
	@echo "	Renderer engines: $(RENDERER_CONFIG)"
	@echo "	Hardware Acceleration: $(HWACCEL_CONFIG)"

if BUILD_SSL
	@echo "	SSL_CFLAGS is $(SSL_CFLAGS)"
	@echo "	SSL_LIBS is $(SSL_LIBS)"
endif
if BUILD_SSH
	@echo "	SSH_CFLAGS is $(SSH_CFLAGS)"
	@echo "	SSH_LIBS is $(SSH_LIBS)"
endif
if BUILD_GTK_GUI
	@echo "	Supported GUI: GTK"
endif
if BUILD_DUMP_GUI
	@echo "	Supported GUI: Dump"
endif
if BUILD_KDE3_GUI
	@echo "	Supported GUI: KDE3"
endif
if BUILD_QT4_GUI
	@echo "	Supported GUI: QT4"
endif
if BUILD_QTOPIA3_GUI
	@echo "	Supported GUI: QTOPIA3"
endif
if BUILD_QTOPIA4_GUI
	@echo "	Supported GUI: QTOPIA4"
endif
if BUILD_SDL_GUI
	@echo "	Supported GUI: SDL"
endif
if BUILD_FLTK_GUI
	@echo "	Supported GUI: FLTK"
endif
if BUILD_AQUA_GUI
	@echo "	Supported GUI: AQUA"
endif
if BUILD_FB_GUI
	@echo "	Supported GUI: FB"
endif
if BUILD_AMIGAOS4_GUI
       @echo " Supported GUI: AMIGAOS4"
endif
if BUILD_HAIKU_GUI
	@echo " Supported GUI: Haiku"
endif
if JEMALLOC
	@echo "	Using jemalloc memory manager"
endif

	@if test -n "$(EXTENSIONS_LIST)" ; then \
	  echo "	Extensions added are: $(EXTENSIONS_LIST)"; \
	fi
	@if test -n "$(SECURITY_LIST)" ; then \
	  echo "	Security features enabled are: $(SECURITY_LIST)"; \
	fi
	@if test -n "$(STATISTICS_LIST)" ; then \
	  echo "	Statistics features enabled are: $(STATISTICS_LIST)"; \
	fi
if KPARTS3
	@echo "	KPARTS 3.x (KDE) plugin enabled"
	@echo "	  KPARTS 3.x plugin install dir: $(KDE_PLUGINDIR)"
	@echo "	  KPARTS 3.x service install dir: $(KDE_SERVICESDIR)"
	@echo "	  KPARTS 3.x config dir: ${KDE_CONFIGDIR}"
	@echo "	  KPARTS 3.x appsdata dir: ${KDE_APPSDATADIR}"
else
	@echo "	KPARTS 3.x (KDE) plugin disabled"
endif
if KPARTS4
	@echo "	KPARTS 4.x (KDE) plugin enabled"
	@echo "	  KPARTS 4.x plugin install dir: $(KDE4_PLUGINDIR)"
	@echo "	  KPARTS 4.x service install dir: $(KDE4_SERVICESDIR)"
	@echo "	  KPARTS 4.x config dir: ${KDE4_CONFIGDIR}"
	@echo "	  KPARTS 4.x appsdata dir: ${KDE4_APPSDATADIR}"
else
	@echo "	KPARTS 4.x (KDE) plugin disabled"
endif

if NPAPI
	@echo "	NPAPI (Mozilla) plugin enabled"
	@echo "	  NPAPI plugin install dir: $(FIREFOX_PLUGINS)"
else
	@echo "	NPAPI (Mozilla) plugin disabled"
endif
if USE_PYTHON
	@echo "	PYTHON support enabled"
else
	@echo "	PYTHON support disabled"
endif

if TESTSUITE
check-local:
	$(MAKE) anal

anal testreport checksum:
	$(srcdir)/testsuite/analyse-results.sh
endif

.PHONY : dumpconfig \
	revno.h \
	anal \
	testreport \
	checksum \
	check \
	mudflap \
	mudflap-check \
	install-plugins \
	uninstall-plugins \
	install-plugin \
	apidoc

install-plugins install-plugin uninstall-plugins install-pkglib:
	$(MAKE) -C plugin $@

apidoc:
	$(MAKE) -C doc $@

pkgconfigdir = $(libdir)/pkgconfig
pkgconfig_DATA = \
	gnash.pc \
	$(NULL)

SWFDEC_REPO=git://anongit.freedesktop.org/git/swfdec/swfdec
SWFDEC_MOUNT=$(top_builddir)/testsuite/swfdec/src
fetch-swfdec:
	if test -d "$(SWFDEC_MOUNT)"; then \
	    cd "$(SWFDEC_MOUNT)" && git pull && git branch -v; \
	else \
	    git clone $(SWFDEC_REPO) "$(SWFDEC_MOUNT)"; \
	fi 

package:
	@if test -f /etc/debian_version; then $(MAKE) deb; \
	  else if test -f /etc/redhat-release; then $(MAKE) rpm; \
	    else echo "Gnash will not be packaged for this platform"; \
	fi;fi

packageclean:
	-test -z "$(CLEANFILES)" || rm -rf $(CLEANFILES)
 
# these files are created when building packages
CLEANFILES += *.deb *.dsc *.gz *.bz2 *.changes deb-copy-stamp gnash*git* gnash-* rpmbuild gnash.spec .rpmmacros<|MERGE_RESOLUTION|>--- conflicted
+++ resolved
@@ -66,21 +66,8 @@
 	po \
 	$(NULL)
 
-<<<<<<< HEAD
-if HAVE_VAAPI
-VAAPI_DIR = libvaapi
-endif
-
-SUBDIRS = $(VAAPI_DIR) $(STD_DIRS) $(CYGNAL_DIR) utilities
-DIST_SUBDIRS = $(STD_DIRS) cygnal utilities extensions testsuite libvaapi
-=======
-if LIBLTDL2
-LIBLTDLDIR = libltdl
-endif
-
-SUBDIRS = $(LIBLTDLDIR) $(STD_DIRS)
-DIST_SUBDIRS = $(STD_DIRS) cygnal extensions testsuite libltdl
->>>>>>> a6125cef
+SUBDIRS = $(STD_DIRS)
+DIST_SUBDIRS = $(STD_DIRS) cygnal extensions testsuite
 
 if TESTSUITE
 SUBDIRS += testsuite
