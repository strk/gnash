--- conflicted
+++ resolved
@@ -17,43 +17,8 @@
 AUTOMAKE_OPTIONS = foreign
 
 pkglib_LTLIBRARIES = libgnashbase.la
-<<<<<<< HEAD
-
-libgnashbase_la_CPPFLAGS = -DPLUGINSDIR=\"$(pluginsdir)\" \
-	-DSYSCONFDIR=\"$(sysconfdir)\" \
-	$(PTHREAD_CFLAGS) \
-	$(PNG_CFLAGS) \
-	$(GIF_CFLAGS) \
-	$(CURL_CFLAGS) \
-	$(Z_CFLAGS) \
-	$(JPEG_CFLAGS) \
-	$(BOOST_CFLAGS) \
-	$(OPENGL_CFLAGS) \
-	$(LTDL_CFLAGS) \
-	$(NULL)
-
-if ANDROID
-libgnashbase_la_CPPFLAGS += $(ANDROID_NDK)/usr/include
-endif
-
-# These headers get installed
-
-libgnashbase_la_LIBADD = \
-	$(JPEG_LIBS) \
-	$(PNG_LIBS) \
-	$(GIF_LIBS) \
-	$(Z_LIBS) \
-	$(CURL_LIBS) \
-	$(LIBINTL) \
-	$(LTDL_LIBS) \
-	$(OPENGL_LIBS) \
-	$(BOOST_LIBS) \
-	$(PTHREAD_LIBS) \
-	$(NULL)
-=======
 sysconf_DATA = gnashrc gnashpluginrc
 EXTRA_DIST = gnashrc.in gnashpluginrc.in
->>>>>>> db6cdea1
 
 libgnashbase_la_SOURCES = \
 	AMF.cpp \
@@ -173,16 +138,11 @@
 	$(NULL)
 endif
 
-<<<<<<< HEAD
-if HAIKU
-  libgnashbase_la_LIBADD += $(HAIKU_LIBS)
-=======
 if BUILD_OGL_RENDERER
 libgnashbase_la_SOURCES += \
 	GnashTexture.cpp \
 	GnashTexture.h \
 	$(NULL)
->>>>>>> db6cdea1
 endif
 
 if HAVE_VAAPI
@@ -310,29 +270,6 @@
 libgnashbase_la_LDFLAGS = -release $(VERSION)
 libgnashbase_la_DEPENDENCIES =
 
-<<<<<<< HEAD
-if HAVE_VAAPI
-   libgnashbase_la_SOURCES += \
-	GnashVaapiImage.cpp \
-	$(NULL)
-
-   noinst_HEADERS += \
-	GnashVaapiImage.h \
-	GnashVaapiImageProxy.h \
-	$(NULL)
-
-if HAVE_VAAPI_GLX
-   libgnashbase_la_SOURCES += \
-	GnashVaapiTexture.cpp \
-	$(NULL)
-
-   noinst_HEADERS += \
-	GnashVaapiTexture.h \
-	$(NULL)
-endif
-
-=======
->>>>>>> db6cdea1
 if HAVE_VAAPI
    libgnashbase_la_CPPFLAGS += \
 	-I$(top_srcdir)/libvaapi \
