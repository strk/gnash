--- conflicted
+++ resolved
@@ -228,11 +228,7 @@
 #set CertFile client.pem
 
 # Set the default directory used for certificates
-<<<<<<< HEAD
 #set CertDir /etc/pki/tls
-=======
-#set CertDir	/etc/pki/tls
-
 
 # Stage.showMenu ignore behavior
 # By default gnash ignores changes to Stage.showMenu which limits what appears
@@ -240,5 +236,4 @@
 # to suppress some menu settings
 #
 # Default: true
-#set ignoreShowMenu false
->>>>>>> 79d8a786
+#set ignoreShowMenu false