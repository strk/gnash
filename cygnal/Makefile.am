# 
#   Copyright (C) 2005, 2006, 2007, 2008, 2009 Free Software Foundation, Inc.
#
#   This program is free software; you can redistribute it and/or modify
#   it under the terms of the GNU General Public License as published by
#   the Free Software Foundation; either version 3 of the License, or
#   (at your option) any later version.
#
#   This program is distributed in the hope that it will be useful,
#   but WITHOUT ANY WARRANTY; without even the implied warranty of
#   MERCHANTABILITY or FITNESS FOR A PARTICULAR PURPOSE.  See the
#   GNU General Public License for more details.
#
#   You should have received a copy of the GNU General Public License
#   along with this program; if not, write to the Free Software
#   Foundation, Inc., 51 Franklin St, Fifth Floor, Boston, MA  02110-1301  USA
#

## Process this file with automake to generate Makefile.in

AUTOMAKE_OPTIONS = dejagnu

if TESTSUITE
TEST_DIR = testsuite
endif

SUBDIRS = \
	$(TEST_DIR) \
	.

# we don't want these anymore
#DIST_SUBDIRS  = ACT IO HTTP Net unit_tests 

AM_CPPFLAGS = # -Wall

AM_LDFLAGS = \
	../libbase/libgnashbase.la \
	../libcore/libgnashcore.la \
	../libnet/libgnashnet.la \
	../libamf/libgnashamf.la \
	$(LIBLTDL) \
	$(GLIB_LIBS) \
	$(LIBXML_LIBS) \
	$(CURL_LIBS) \
	$(BOOST_LIBS) \
	$(LIBINTL) \
	$(PTHREAD_LIBS)

localedir = $(datadir)/locale

INCLUDES = -I.. \
        -I$(top_srcdir)	\
        -I$(top_srcdir)/libnet \
        -I$(top_srcdir)/libamf \
        -I$(top_srcdir)/libbase \
        -I$(top_srcdir)/libmedia \
        -I$(top_srcdir)/libsound \
        -I$(top_srcdir)/backend \
        -I$(top_srcdir)/libcore \
        -I$(top_srcdir)/libcore/asobj \
        -I$(top_srcdir)/libcore/parser \
        -I$(top_srcdir)/libcore/vm \
        -DLOCALEDIR=\"$(localedir)\" \
        $(LIBXML_CFLAGS) \
	$(CURL_CFLAGS) \
	$(BOOST_CFLAGS) \
	$(PTHREAD_CFLAGS)

noinst_HEADERS = \
<<<<<<< HEAD
	cygnal.h \
=======
	rtmp_server.h \
>>>>>>> 8600fb69
	crc.h

bin_PROGRAMS = cygnal

cygnal_SOURCES = cygnal.cpp crc.cpp cvm.cpp rtmp_server.cpp
cygnal_LDADD = $(AM_LDFLAGS)

# Rebuild with GCC 4.x Mudflap support
mudflap:
	@echo "Rebuilding with GCC Mudflap support"
	$(MAKE) CXXFLAGS="$(CXXFLAGS) $(MUDFLAP_OPT)" LIBS="$(LIBS) $(MUDFLAP_LIB)"<|MERGE_RESOLUTION|>--- conflicted
+++ resolved
@@ -67,11 +67,8 @@
 	$(PTHREAD_CFLAGS)
 
 noinst_HEADERS = \
-<<<<<<< HEAD
 	cygnal.h \
-=======
 	rtmp_server.h \
->>>>>>> 8600fb69
 	crc.h
 
 bin_PROGRAMS = cygnal
