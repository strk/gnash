# 
#   Copyright (C) 2005, 2006, 2007, 2008, 2009, 2010,
#   2011 Free Software Foundation, Inc.
#
#   This program is free software; you can redistribute it and/or modify
#   it under the terms of the GNU General Public License as published by
#   the Free Software Foundation; either version 3 of the License, or
#   (at your option) any later version.
#
#   This program is distributed in the hope that it will be useful,
#   but WITHOUT ANY WARRANTY; without even the implied warranty of
#   MERCHANTABILITY or FITNESS FOR A PARTICULAR PURPOSE.  See the
#   GNU General Public License for more details.
#
#   You should have received a copy of the GNU General Public License
#   along with this program; if not, write to the Free Software
#   Foundation, Inc., 51 Franklin St, Fifth Floor, Boston, MA  02110-1301  USA
#

## Process this file with automake to generate Makefile.in

AUTOMAKE_OPTIONS = # dejagnu

# @@ shouldn't we drop package_LIBS and leave deps
#    on the gnash libraries side instead ?

GNASH_LIBS = \
	$(top_builddir)/libcore/libgnashcore.la \
	$(top_builddir)/libbase/libgnashbase.la \
	$(top_builddir)/libmedia/libgnashmedia.la \
	$(top_builddir)/libsound/libgnashsound.la \
	$(top_builddir)/librender/libgnashrender.la \
	$(NULL)

AM_LDFLAGS = \
	$(LIBINTL) \
	$(LIBADD_DL) \
<<<<<<< HEAD
	$(BOOST_LIBS) \
	$(PTHREAD_LIBS) \
=======
>>>>>>> 8f2a1314
	$(NULL)

localedir = $(datadir)/locale

AM_CPPFLAGS = \
        -I$(top_srcdir)/libbase \
        -I$(top_srcdir)/libdevice \
        -I$(top_srcdir)/librender \
	-I$(top_srcdir)/librender/agg \
	-I$(top_srcdir)/librender/cairo \
	-I$(top_srcdir)/librender/opengl \
        -I$(top_srcdir)/libcore \
        -I$(top_srcdir)/libcore/asobj \
        -I$(top_srcdir)/libcore/swf \
        -I$(top_srcdir)/libcore/parser \
        -I$(top_srcdir)/libcore/vm \
        -I$(top_srcdir)/libmedia \
        -I$(top_srcdir)/libsound \
        -DLOCALEDIR=\"$(localedir)\" \
	$(GSTREAMER_CFLAGS) \
	$(GSTREAMER_PLUGINS_BASE_CFLAGS) \
	$(GLIB_CFLAGS) \
	$(BOOST_CFLAGS) \
	$(PTHREAD_CFLAGS) \
	$(NULL)

if BUILD_EGL_DEVICE
AM_CPPFLAGS += $(EGL_CFLAGS)
endif
if BUILD_DIRECTFB_DEVICE
AM_CPPFLAGS += $(DIRECTFB_CFLAGS)
endif

if WIN32
  # bzip2 is a dependency of some libraries with mingw32
  AM_LDFLAGS += $(BZ2_LIBS)
  GNASH_LIBS += -lintl -lz -lws2_32
endif

bin_PROGRAMS = gprocessor rtmpget

if CYGNAL
AM_CPPFLAGS += \
	-I$(top_srcdir)/cygnal/libamf \
	-I$(top_srcdir)/cygnal/libnet
bin_PROGRAMS += soldumper flvdumper

CYGNAL_LIBS = \
	$(top_builddir)/cygnal/libamf/libgnashamf.la \
	$(top_builddir)/cygnal/libnet/libgnashnet.la \
	$(BOOST_CYGNAL_LIBS) \
	$(NULL)

soldumper_SOURCES = soldumper.cpp
soldumper_LDADD = $(GNASH_LIBS) $(CYGNAL_LIBS) $(AM_LDFLAGS)

flvdumper_SOURCES = flvdumper.cpp
flvdumper_LDADD = $(GNASH_LIBS) $(CYGNAL_LIBS) $(AM_LDFLAGS)

endif

#check_PROGRAMS = gdebug.swf

if USE_GST_ENGINE
 # seems kindof silly to build these for an embedded target
if !CROSS_COMPILING
   bin_PROGRAMS += findwebcams
   bin_PROGRAMS += findmicrophones
endif
endif

gprocessor_SOURCES = processor.cpp
# export our symbols so they can be used by Gnash plugins
gprocessor_LDFLAGS = -export-dynamic
gprocessor_LDADD = $(GNASH_LIBS) $(AM_LDFLAGS)

rtmpget_SOURCES = rtmpget.cpp 
rtmpget_LDADD = $(top_builddir)/libbase/libgnashbase.la $(AM_LDFLAGS)

#dumpshm_SOURCES = dumpshm.cpp
#dumpshm_LDADD = $(GNASH_LIBS) $(AM_LDFLAGS)

if USE_GST_ENGINE
 GST_STUFF = \
	$(GSTREAMER_PBUTILS_LIBS) \
	$(GSTREAMER_PLUGINS_BASE_LIBS) \
	$(GSTREAMER_LIBS) \
	$(GSTAPP_CFLAGS) \
	$(NULL)

 findwebcams_SOURCES = findwebcams.cpp
 findwebcams_LDADD = $(GST_STUFF) $(top_builddir)/libbase/libgnashbase.la \
                     $(AM_LDFLAGS)

 findmicrophones_SOURCES = findmicrophones.cpp
 findmicrophones_LDADD = $(GST_STUFF) $(top_builddir)/libbase/libgnashbase.la \
                         $(AM_LDFLAGS)
endif

# Wrap a single .as tests in dejagnu_so importer.
# At play time, if the relative url '../ming-misc.all/Dejagnu.swf' 
# takes to the Dejagnu.swf shared library we'll get visual traces,
# otherwise normal traces will be used.
SUFFIXES = as swf
.as.swf: 
	$(MAKESWF) $(DEF_MAKESWF_FLAGS)	$(MAKESWF_FLAGS) -o $@ $<<|MERGE_RESOLUTION|>--- conflicted
+++ resolved
@@ -35,11 +35,6 @@
 AM_LDFLAGS = \
 	$(LIBINTL) \
 	$(LIBADD_DL) \
-<<<<<<< HEAD
-	$(BOOST_LIBS) \
-	$(PTHREAD_LIBS) \
-=======
->>>>>>> 8f2a1314
 	$(NULL)
 
 localedir = $(datadir)/locale
