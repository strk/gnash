--- conflicted
+++ resolved
@@ -297,17 +297,10 @@
     std::string		_docroot;
 };  
 
-<<<<<<< HEAD
-// // This is the thread for all incoming HTTP connections
-// extern "C" {
-//     bool http_handler(Network::thread_params_t *args);
-// }
-=======
-// This is the thread for all incoming HTTP connections
+// This is the thread for all incoming HTTP connections for the server
 extern "C" {
     bool DSOEXPORT http_handler(Network::thread_params_t *args);
 }
->>>>>>> 4b524666
 
 
 } // end of gnash namespace
