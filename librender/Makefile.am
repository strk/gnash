--- conflicted
+++ resolved
@@ -21,11 +21,14 @@
 
 AUTOMAKE_OPTIONS =
 
+#AM_CPPFLAGS = # -Wall
+
 # this is where Gnash plugins get installed
 pluginsdir = $(libdir)/gnash/plugins
 
 ## WARNING: make sure GLIB_LIBS appears first
 ## See: http://lists.gnu.org/archive/html/gnash-dev/2006-07/msg00076.html
+
 AM_CPPFLAGS = -I.. \
 	-I$(srcdir) \
 	-I$(top_srcdir) \
@@ -51,61 +54,34 @@
 
 GNASH_LIBS = \
 	$(top_builddir)/libcore/libgnashcore.la \
-	$(top_builddir)/libbase/libgnashbase.la \
-	$(NULL)
-
-instdir = $(includedir)/gnash
-
-inst_HEADERS = \
-	Renderer.h \
-<<<<<<< HEAD
-	$(NULL)
+	$(top_builddir)/libbase/libgnashbase.la 
 
 noinst_HEADERS = \
-	agg/Renderer_agg.h \
-	agg/Renderer_agg_bitmap.h \
-	agg/Renderer_agg_style.h \
-	opengl/tu_opengl_includes.h \
-	opengl/Renderer_ogl.h \
-	cairo/Renderer_cairo.h \
-	cairo/PathParser.h
-=======
+	Renderer.h \
 	Renderer_agg.h \
 	Renderer_agg_bitmap.h \
 	Renderer_agg_style.h \
 	Renderer_cairo.h \
 	Renderer_ogl.h \
-	PathParser.h \
-	ScreenShotter.h \
->>>>>>> 34a24bfb
-	$(NULL)
+        PathParser.h
 
 pkglib_LTLIBRARIES = libgnashrender.la
 libgnashrender_la_LIBADD = $(LIBVA_LIBS) $(LIBVA_X11_LIBS) $(LIBVA_GLX_LIBS)
-<<<<<<< HEAD
-=======
-libgnashrender_la_SOURCES = \
-	PathParser.cpp \
-	ScreenShotter.cpp \
-	$(NULL)
-
->>>>>>> 34a24bfb
+libgnashrender_la_SOURCES = PathParser.cpp
 libgnashrender_la_LDFLAGS =  -release $(VERSION) 
-libgnashrender_la_SOURCES =
 
 if BUILD_OGL_RENDERER
-libgnashrender_la_SOURCES += opengl/Renderer_ogl.cpp
+libgnashrender_la_SOURCES += Renderer_ogl.cpp
 libgnashrender_la_LIBADD += $(OPENGL_LIBS)
 endif
 
 if  BUILD_AGG_RENDERER
-libgnashrender_la_SOURCES += agg/Renderer_agg.cpp 
+libgnashrender_la_SOURCES += Renderer_agg.cpp 
 libgnashrender_la_LIBADD += $(AGG_LIBS) $(LIBVA)
 endif
 
 if  BUILD_CAIRO_RENDERER
-libgnashrender_la_SOURCES += cairo/Renderer_cairo.cpp
-libgnashrender_la_SOURCES += cairo/PathParser.cpp
+libgnashrender_la_SOURCES += Renderer_cairo.cpp
 libgnashrender_la_LIBADD += $(CAIRO_LIBS)
 endif
 
