// gtk.cpp: Gnome ToolKit graphical user interface, for Gnash.
// 
//   Copyright (C) 2005, 2006, 2007, 2008, 2009, 2010 Free Software
//   Foundation, Inc
// 
// This program is free software; you can redistribute it and/or modify
// it under the terms of the GNU General Public License as published by
// the Free Software Foundation; either version 3 of the License, or
// (at your option) any later version.
// 
// This program is distributed in the hope that it will be useful,
// but WITHOUT ANY WARRANTY; without even the implied warranty of
// MERCHANTABILITY or FITNESS FOR A PARTICULAR PURPOSE.  See the
// GNU General Public License for more details.
//
// You should have received a copy of the GNU General Public License
// along with this program; if not, write to the Free Software
// Foundation, Inc., 51 Franklin St, Fifth Floor, Boston, MA  02110-1301  USA
//

#ifdef HAVE_CONFIG_H
#include "gnashconfig.h"
#endif

#include "log.h"

#include "gui.h"
#include "rc.h"
#include "gtksup.h"
#include "sound_handler.h"
#include "Renderer.h"
#include "RunResources.h"
#include "VM.h"
#ifdef USE_LIRC
#include "lirc.h"
#endif
#include "gnash.h" // Quality

#include <iostream>

#ifdef HAVE_VA_VA_H
#include <va/va.h>
#include "vaapi_utils.h"
#endif
<<<<<<< HEAD
#ifdef HAVE_VA_VA_X11_H
#include <va/va_x11.h>
#endif
=======
>>>>>>> 5b442198

#ifdef HAVE_X11
#include <X11/keysym.h>
#include <gdk/gdkx.h>
#include <X11/Xlib.h>
#include <X11/extensions/Xv.h>
#include <X11/extensions/Xvlib.h>
#endif

#include <gtk/gtk.h>
#include <gdk/gdk.h>
#include <gdk/gdkkeysyms.h>
#include <string>

#ifdef BUILD_CANVAS
#include "gtk_canvas.h"
#endif

#ifdef HAVE_FFMPEG_AVCODEC_H
extern "C" {
# include "ffmpeg/avcodec.h" // Only for the version number
}
#endif

#ifdef HAVE_LIBAVCODEC_AVCODEC_H
extern "C" {
# include "libavcodec/avcodec.h" // Only for the version number
}
#endif

#ifdef HAVE_GST_GST_H
# include "gst/gstversion.h" // Only for the version number
#endif

#ifdef GUI_HILDON
# include <hildon/hildon.h>
#endif

#ifdef HAVE_VA_VA_H
extern VAStatus va_getDriverName(VADisplay dpy, char **driver_name);
#endif

namespace gnash 
{

// Forward declarations
namespace {

    gnash::RcInitFile& rcfile = gnash::RcInitFile::getDefaultInstance();

    // Menu Item callbacks
    void menuSound(GtkMenuItem *menuitem, gpointer instance);
    void menuFullscreen(GtkMenuItem *menuitem, gpointer instance);
    void menuRestart(GtkMenuItem *menuitem, gpointer instance);
    void menuQuit(GtkMenuItem *menuitem, gpointer instance);
    void menuPlay(GtkMenuItem *menuitem, gpointer instance);
    void menuPause(GtkMenuItem *menuitem, gpointer instance);
    void menuStop(GtkMenuItem *menuitem, gpointer instance);
    void menuAbout(GtkMenuItem *menuitem, gpointer instance);
    void menuOpenFile(GtkMenuItem *menuitem, gpointer instance);
    void menuPreferences(GtkMenuItem *menuitem, gpointer instance);
    void menuMovieInfo(GtkMenuItem *menuitem, gpointer instance);
    void menuRefreshView(GtkMenuItem *menuitem, gpointer instance);
    void menuShowUpdatedRegions(GtkMenuItem *menuitem, gpointer instance); 
    void menuQualityLow(GtkMenuItem *menuitem, gpointer instance); 
    void menuQualityMedium(GtkMenuItem *menuitem, gpointer instance); 
    void menuQualityHigh(GtkMenuItem *menuitem, gpointer instance); 
    void menuQualityBest(GtkMenuItem *menuitem, gpointer instance);

    gboolean fd_callback_handler(GIOChannel *source, GIOCondition condition,
                                 gpointer data);

    void timeoutQuit(gpointer data);

    // Event handlers
    gboolean realizeEvent(GtkWidget *widget, GdkEvent *event, gpointer data);
    gboolean deleteEvent(GtkWidget *widget, GdkEvent *event, gpointer data);
    gboolean configureEvent(GtkWidget *widget, GdkEventConfigure *event,
                                    gpointer data);
    gboolean keyPressEvent(GtkWidget *widget, GdkEventKey *event,
                                    gpointer data);
    gboolean keyReleaseEvent(GtkWidget *widget, GdkEventKey *event,
                                    gpointer data);
    gboolean buttonPressEvent(GtkWidget *widget, GdkEventButton *event,
                                       gpointer data);
    gboolean buttonReleaseEvent(GtkWidget *widget, GdkEventButton *event,
                                         gpointer data);
    gboolean motionNotifyEvent(GtkWidget *widget, GdkEventMotion *event,
                                        gpointer data);
    gint popupHandler(GtkWidget *widget, GdkEvent *event);    

    gint popupHandlerAlt(GtkWidget *widget, GdkEvent *event);    

    void openFile(GtkWidget *widget, gpointer data);

    void addPixmapDirectory(const gchar *directory);
    
    void addGnashIcon(GtkWindow* window);

    gchar* findPixmapFile(const gchar *filename);
    
    GdkPixbuf* createPixbuf(const gchar *filename);

    key::code gdk_to_gnash_key(guint key);

    int gdk_to_gnash_modifier(int key);

    //for use in popupHandler
    bool _showMenuState;

}

GtkGui::~GtkGui()
{
}

GtkGui::GtkGui(unsigned long xid, float scale, bool loop, RunResources& r)
    :
    Gui(xid, scale, loop, r)
#ifdef GUI_HILDON
    ,_hildon_program(0)
#endif
    ,_window(0)
    ,_resumeButton(0)
    ,_overlay(0)
    ,_canvas(0)
    ,_popup_menu(0)
    ,_popup_menu_alt(0)
    ,_menubar(0)
    ,_vbox(0)
    ,_advanceSourceTimer(0)
{
}

bool
GtkGui::init(int argc, char **argv[])
{
    if (!XInitThreads()) {
        log_debug("Failed to initialize X threading support\n");
        return false;
    }

    gtk_init(&argc, argv);

#ifdef GUI_HILDON
    _hildon_program = hildon_program_get_instance();
#endif

    addPixmapDirectory (PKGDATADIR);

    if (_xid) {
#ifdef _WIN32
        _window = gtk_plug_new((void *)_xid);
#else
        _window = gtk_plug_new(_xid);
#endif
        log_debug (_("Created XEmbedded window"));
    } else {
#ifdef GUI_HILDON
        _window = hildon_window_new();
        hildon_program_add_window(_hildon_program, HILDON_WINDOW(_window));
#else
        _window = gtk_window_new (GTK_WINDOW_TOPLEVEL);
#endif
        log_debug (_("Created top level window"));
    }
    
    addGnashIcon(GTK_WINDOW(_window));

    std::string hwaccel = _runResources.getHWAccelBackend();
    if (hwaccel.empty()) {
        hwaccel = rcfile.getHWAccel();
    }
    std::string renderer = _runResources.getRenderBackend();
    if (renderer.empty()) {
        renderer = rcfile.getRenderer();
    }

    if (renderer == "opengl") {
        // See if our X11 server supports the DRI extension, otherwise
        // there is no point in trying to use OpenGL.
        bool dri = false;
        if (checkX11Extension("DRI")) {
            log_debug("DRI extension found");
            dri = true;
        }
        bool glx = false;
        // See if our X11 server supports the GLX extension, otherwise
        // there is no point in trying to use OpenGL.
        if (checkX11Extension("GLX")) {
            log_debug("GLX extension found");
            glx = true;
        }
        // If we don't have these extensions, don't bother with OpenGl,
        // drop back to AGG.
        if (!glx || !dri) {
            g_warning("This system lacks a hardware OpenGL driver!");
        }
    }

    // Gnash can only use the XVideo extension if our X server supports it.
    if (hwaccel == "xv") {
        // See if our X11 server supports the Xvideo extension, otherwise
        // there is no point in trying to use Xvideo for scaling.
        if (checkX11Extension("XVideo")) {
            log_debug("Xvideo extension found");
        }
    }

<<<<<<< HEAD
=======
#ifdef HAVE_VA_VA_X11_H
    if (hwaccel == "vaapi") {
        char *driver_name = NULL;
        struct VADisplayContext *pDisplayContext = (struct VADisplayContext *)GDK_DISPLAY();
        if (pDisplayContext->vaGetDriverName(pDisplayContext, &driver_name) == 0) {
            if ((strcmp(driver_name, "nvidia" ) == 0) || (strcmp(driver_name, "vdpau" ) == 0) || (strcmp(driver_name, "s3g" ) == 0)) {
                log_debug("found supported vaapi driver for %s", driver_name);
            } else {
                log_error("No vaapi driver found for %s!", driver_name);
            }
        } else {
            log_error("Coildn't get the VAAPI driver name!");
        }
    }
#endif

>>>>>>> 5b442198
#ifdef BUILD_CANVAS
    _canvas = gnash_canvas_new();
    gnash_canvas_setup(GNASH_CANVAS(_canvas), hwaccel, renderer, argc, argv);
    // Increase reference count to prevent its destruction (which could happen
    // later if we remove it from its container).
    g_object_ref(G_OBJECT(_canvas));
#else
    _drawingArea = gtk_drawing_area_new();
    // Increase reference count to prevent its destruction (which could happen
    // later if we remove it from its container).
    g_object_ref(G_OBJECT(_drawingArea));
#endif

    _resumeButton = gtk_button_new();
    gtk_container_add(GTK_CONTAINER(_resumeButton),
            gtk_label_new(_("Click to play")));
    gtk_widget_show_all(_resumeButton);

    // Same here.
    g_object_ref(G_OBJECT(_resumeButton));

    // This callback indirectly results in playHook() being called.
    g_signal_connect(_resumeButton, "clicked", G_CALLBACK(menuPlay), this);

    createMenu();
    createMenuAlt();

    // A vertical box is used to allow display of the menu bar and paused widget
    _vbox = gtk_vbox_new(FALSE, 0);
    gtk_widget_show(_vbox);
    gtk_container_add(GTK_CONTAINER(_window), _vbox);

#if defined(USE_MENUS) && !defined(GUI_HILDON)
    if ( ! _xid ) {
        createMenuBar();
    }
#endif

#ifdef BUILD_CANVAS
    gtk_box_pack_start(GTK_BOX(_vbox), _canvas, TRUE, TRUE, 0);
#else
    gtk_box_pack_start(GTK_BOX(_vbox), _drawingArea, TRUE, TRUE, 0);
#endif

    setupEvents();

    gtk_widget_realize(_window);
#ifdef BUILD_CANVAS
    gtk_widget_show(_canvas);
#else
    gtk_widget_show(_drawingArea);
#endif
    gtk_widget_show(_window);
    
#ifdef USE_LIRC
    lirc = new Lirc();
    if (!lirc->init("/dev/lircd")) {
        log_debug(_("LIRC daemon not running"));
    }
#endif

#ifdef BUILD_CANVAS
    _renderer = gnash_canvas_get_renderer(GNASH_CANVAS(_canvas));
#else
    _renderer.reset(_glue->createRenderHandler());
    if (!_renderer.get()) return false;
#endif
    _runResources.setRenderer(_renderer);

    // The first time stop() was called, stopHook() might not have had a chance
    // to do anything, because GTK+ wasn't garanteed to be initialised.
    //if (isStopped()) stopHook();

    return true;
}

bool
GtkGui::run()
{
    //GNASH_REPORT_FUNCTION;

    // Kick-start before setting the interval timeout
    advance_movie(this);
    
    gtk_main();
    return true;
}

void
GtkGui::setTimeout(unsigned int timeout)
{
    g_timeout_add(timeout, (GSourceFunc)timeoutQuit, this);
}


bool
GtkGui::watchFD(int fd)
{
    // NOTE: "The default encoding for GIOChannel is UTF-8. If your application
    // is reading output from a command using via pipe, you may need to set the
    // encoding to the encoding of the current locale (see g_get_charset())
    // with the g_io_channel_set_encoding() function."

    GIOChannel* gio_read = g_io_channel_unix_new(fd);
    
    if (!gio_read) {
        return false;
    }
    
    if (!g_io_add_watch (gio_read, GIOCondition(G_IO_HUP),
                         GIOFunc (fd_callback_handler), this)) {
        g_io_channel_unref(gio_read);
        return false;
    }
    
    return true;
}

void
GtkGui::error(const std::string& msg)
{
    
    RcInitFile& rcfile = RcInitFile::getDefaultInstance();
    
    if (!rcfile.popupMessages()) return;

    GtkWidget* popup = gtk_dialog_new_with_buttons("Gnash Error",
            GTK_WINDOW(_window),
            static_cast<GtkDialogFlags>(GTK_DIALOG_DESTROY_WITH_PARENT),
            GTK_STOCK_OK, GTK_RESPONSE_ACCEPT, NULL);

    g_signal_connect_swapped(popup, "response", G_CALLBACK(gtk_widget_destroy),
            popup);

#if GTK_CHECK_VERSION(2,14,0)
    GtkWidget* content = gtk_dialog_get_content_area(GTK_DIALOG(popup));
#else
    GtkWidget* content = GTK_DIALOG(popup)->vbox;
#endif

    GtkWidget* label = gtk_label_new(msg.c_str());
    gtk_widget_set_size_request(label, 400, 200);
    gtk_label_set_line_wrap(GTK_LABEL(label), true);
    gtk_box_pack_start(GTK_BOX(content), label, false, false, 0);
    gtk_widget_show_all(popup);
} 

void
GtkGui::setFullscreen()
{

    if (_fullscreen) return;

    // Plugin
    if (_xid) {
    
        // Create new window and make fullscreen
        _overlay = gtk_window_new (GTK_WINDOW_TOPLEVEL);
        addGnashIcon(GTK_WINDOW(_overlay));
        gtk_window_fullscreen(GTK_WINDOW(_overlay));
        
        // Reparent drawing area from GtkPlug to fullscreen window
        gtk_widget_realize(_overlay);      
        gtk_widget_reparent(_vbox, _overlay);
        
        // Apply key event callbacks to the new window.
        setupWindowEvents();

        gtk_widget_show(_overlay);
    }
    
    // Stand-alone
    else {
    
        // This is a hack to fix another hack (see createWindow). If the minimum
        // size (size request) is larger than the screen, fullscreen messes up.
        // This way allows the drawing area to be shrunk, which is what we
        // really want, but not only after we've gone fullscreen.
        // It could be a good hack if it were done earlier.
        // There really doesn't seem to be a proper way of setting the
        // starting size of a widget but allowing it to be shrunk.
        gtk_widget_set_size_request(_canvas, -1, -1);
        gtk_window_fullscreen(GTK_WINDOW(_window));

        showMenu(false);
    }
    
    _fullscreen = true;
}

void
GtkGui::unsetFullscreen()
{
    if (!_fullscreen) return;
    
    // Plugin
    if (_xid) {
        gtk_widget_reparent(_vbox, _window);
        
        // Apply key event callbacks to the plugin instance.
        setupWindowEvents();
        if (_overlay) {
            gtk_widget_destroy(_overlay);
        }        
    }
    else {
        // Stand-alone
        gtk_window_unfullscreen(GTK_WINDOW(_window));
        showMenu(true);
    }
    
    _fullscreen = false;
}

void
GtkGui::hideMenu()
{
    // Not showing menu anyway if it's a plugin
    if (_fullscreen || _xid) return;

    // Stand-alone
    showMenu(false);
}


void 
GtkGui::setCursor(gnash_cursor_type newcursor)
{

    if (!_mouseShown) return;

    GdkCursorType cursortype;

    switch (newcursor)
    {
        case CURSOR_HAND:
            cursortype = GDK_HAND2;
            break;
        case CURSOR_INPUT:
            cursortype = GDK_XTERM;
            break;
        default:
            cursortype = GDK_LAST_CURSOR;
    }
  
    GdkCursor* gdkcursor = NULL;
  
    if (cursortype != GDK_LAST_CURSOR) {
         gdkcursor = gdk_cursor_new(cursortype);
    }

    // The parent of _drawingArea is different for the plugin in fullscreen
    gdk_window_set_cursor(_canvas->window, gdkcursor);
  
    if (gdkcursor) {
        gdk_cursor_unref(gdkcursor);
    }
}

// Returns whether the mouse was visible before call.
bool
GtkGui::showMouse(bool show)
{

    bool state = _mouseShown;

    if (show == _mouseShown) return state;

    if (!show) {
        GdkPixmap *pixmap;
        GdkColor *color;

        color = g_new0(GdkColor, 1);
        pixmap = gdk_pixmap_new(NULL, 1, 1, 1);
        GdkCursor* cursor = gdk_cursor_new_from_pixmap(pixmap, pixmap,
                                                    color, color, 0, 0);

        gdk_window_set_cursor (_canvas->window, cursor);

        g_free(color);
        g_object_unref(pixmap);    
        gdk_cursor_unref(cursor);

        _mouseShown = false;

    }
    else if (show) _mouseShown = true;
    
    return state;
}

void
GtkGui::showMenu(bool show)
{
    RcInitFile& rcfile = RcInitFile::getDefaultInstance();

    // If we allow the swf author to set Stage.showMenu
    if( !rcfile.ignoreShowMenu() ) {
        _showMenuState = show;
    }

#ifdef USE_MENUS
    if (!_menubar) {
        return;
    }

    if (show) {
        gtk_widget_show(_menubar);
    } else {
        gtk_widget_hide(_menubar);
    }
#endif
    
}

double
GtkGui::getPixelAspectRatio()
{
    GdkScreen* screen = gdk_screen_get_default();

    // Screen size / number of pixels = pixel size.
    // The physical size of the screen may be reported wrongly by gdk (from X),
    // but it's the best we have. This method agrees with the pp in my case.
    double pixelAspectRatio =
        (gdk_screen_get_height_mm(screen) / static_cast<double>(getScreenResY())) / 
        (gdk_screen_get_width_mm(screen) / static_cast<double>(getScreenResX()));
    return pixelAspectRatio;
}

int
GtkGui::getScreenResX()
{
    return gdk_screen_width();
}

int
GtkGui::getScreenResY()
{
    return gdk_screen_height(); 
}

double
GtkGui::getScreenDPI()
{
#if GTK_CHECK_VERSION(2,10,0)
    GdkScreen* screen = gdk_screen_get_default();
    return gdk_screen_get_resolution(screen);
#else
    return 0;
#endif
}

// private
void
GtkGui::setupWindowEvents()
{
    g_signal_connect(gtk_widget_get_toplevel(_canvas),
            "delete_event", G_CALLBACK(deleteEvent), this);
    g_signal_connect(gtk_widget_get_toplevel(_canvas),
            "key_press_event", G_CALLBACK(keyPressEvent), this);
    g_signal_connect(gtk_widget_get_toplevel(_canvas),
            "key_release_event", G_CALLBACK(keyReleaseEvent), this);
}

// public virtual
bool
GtkGui::setupEvents()
{

    setupWindowEvents();

    gtk_widget_add_events(_canvas, GDK_EXPOSURE_MASK
                        | GDK_BUTTON_PRESS_MASK
                        | GDK_BUTTON_RELEASE_MASK
                        | GDK_KEY_RELEASE_MASK
                        | GDK_KEY_PRESS_MASK        
                        | GDK_POINTER_MOTION_MASK);
  
    _showMenuState = true; //Default for showMenu

    g_signal_connect_swapped(_canvas, "button_press_event",
                            G_CALLBACK(popupHandler), _popup_menu);
  
    g_signal_connect_swapped(_canvas, "button_press_event",
                            G_CALLBACK(popupHandlerAlt), _popup_menu_alt);

    g_signal_connect(_canvas, "button_press_event",
                   G_CALLBACK(buttonPressEvent), this);
    g_signal_connect(_canvas, "button_release_event",
                   G_CALLBACK(buttonReleaseEvent), this);
    g_signal_connect(_canvas, "motion_notify_event",
                   G_CALLBACK(motionNotifyEvent), this);
  
    g_signal_connect_after(_canvas, "realize",
                         G_CALLBACK (realizeEvent), NULL);

    // connect_after because we are going to cause a rendering and the canvas
    // widget should have had a chance to update the size of the render area
    g_signal_connect_after(_canvas, "configure_event",
                   G_CALLBACK (configureEvent), this);

    return true;
}

void
GtkGui::grabFocus()
{
    gtk_widget_grab_focus(GTK_WIDGET(_canvas));
}

void
GtkGui::quitUI() 
{
    gtk_main_quit();
}

/*private*/
void
GtkGui::startAdvanceTimer()
{
    stopAdvanceTimer();
    
    _advanceSourceTimer = g_timeout_add_full(G_PRIORITY_LOW, _interval,
            (GSourceFunc)advance_movie, this, NULL);

    log_debug(_("Advance interval timer set to %d ms (~ %d FPS)"),
            _interval, 1000/_interval);
}

/*private*/
void
GtkGui::stopAdvanceTimer()
{
    if (_advanceSourceTimer)
    {
        g_source_remove(_advanceSourceTimer);
        _advanceSourceTimer = 0;
    }
}

void
GtkGui::setInterval(unsigned int interval)
{
    _interval = interval;

    if ( ! isStopped() ) startAdvanceTimer();
}

///////////////////////////////////////////////////////////////////////////////
///////////////////////////////////////////////////////////////////////////////
///                                                                         ///
///                             Widget functions                            ///
///                                                                         ///
///////////////////////////////////////////////////////////////////////////////
///////////////////////////////////////////////////////////////////////////////

// Setup the menu bar for the top of the window frame.
bool
GtkGui::createMenuBar()
{
    _menubar = gtk_menu_bar_new();
    gtk_widget_show(_menubar);
#ifdef GUI_HILDON
//     _hildon_toolbar = create_hildon_toolbar(_hildon_program);
//     hildon_window_add_toolbar(HILDON_WINDOW(_window),
//                               GTK_TOOLBAR(_hildon_toolbar));
#else
    gtk_box_pack_start(GTK_BOX(_vbox), _menubar, FALSE, FALSE, 0);
#endif

    createFileMenu(_menubar);
    createEditMenu(_menubar);
    createViewMenu(_menubar);
    createControlMenu(_menubar);
    createHelpMenu(_menubar);
    
    return true;   
}

bool
GtkGui::createMenu()
{
    // A menu that pops up (normally) on a right-mouse click.

    _popup_menu = GTK_MENU(gtk_menu_new());
    
#ifdef USE_MENUS
    // If menus are disabled, these are not added to the popup menu
    // either.
    createFileMenu(GTK_WIDGET(_popup_menu));
    createEditMenu(GTK_WIDGET(_popup_menu));
    createViewMenu(GTK_WIDGET(_popup_menu));
    createControlMenu(GTK_WIDGET(_popup_menu));
#endif
    createHelpMenu(GTK_WIDGET(_popup_menu));

    GtkWidget *separator1 = gtk_separator_menu_item_new();
    gtk_widget_show(separator1);
    gtk_container_add (GTK_CONTAINER(_popup_menu), separator1);

    /// The sound handler is initialized after the Gui is created, and
    /// may be disabled or enabled dynamically.
    GtkCheckMenuItem *menusound =
        GTK_CHECK_MENU_ITEM(gtk_check_menu_item_new_with_label(_("Sound")));
    gtk_check_menu_item_set_active (GTK_CHECK_MENU_ITEM(menusound), TRUE);
    gtk_menu_append(_popup_menu, GTK_WIDGET(menusound));
    gtk_widget_show(GTK_WIDGET(menusound));
    g_signal_connect(menusound, "activate", G_CALLBACK(menuSound), this);

    GtkWidget *separator2 = gtk_separator_menu_item_new();
    gtk_widget_show(separator2);
    gtk_container_add (GTK_CONTAINER(_popup_menu), separator2);

    GtkWidget *quit = gtk_image_menu_item_new_from_stock("gtk-quit", 0);
    gtk_widget_show(quit);
    gtk_container_add(GTK_CONTAINER(_popup_menu), quit);
    g_signal_connect(quit, "activate", G_CALLBACK(menuQuit), this);

#ifdef GUI_HILDON
     hildon_window_set_menu(HILDON_WINDOW(_window),
                               GTK_MENU(_popup_menu));
     gtk_widget_show_all(GTK_WIDGET(_popup_menu));   
#endif

    return true;
}

bool
GtkGui::createMenuAlt()
{
    //An alternative short version of the popup menu

    _popup_menu_alt = GTK_MENU(gtk_menu_new());

#ifdef USE_MENUS
    // If menus are disabled, these are not added to the popup menu
    // either.
    createEditMenu(GTK_WIDGET(_popup_menu_alt));
#endif
    createHelpMenu(GTK_WIDGET(_popup_menu_alt));

    GtkWidget *separator1 = gtk_separator_menu_item_new();
    gtk_widget_show(separator1);
    gtk_container_add (GTK_CONTAINER(_popup_menu_alt), separator1);

    GtkWidget *quit = gtk_image_menu_item_new_from_stock("gtk-quit", 0);
    gtk_widget_show(quit);
    gtk_container_add(GTK_CONTAINER(_popup_menu_alt), quit);
    g_signal_connect(quit, "activate", G_CALLBACK(menuQuit), this);

#ifdef GUI_HILDON
     hildon_window_set_menu(HILDON_WINDOW(_window),
                               GTK_MENU(_popup_menu_alt));
     gtk_widget_show_all(GTK_WIDGET(_popup_menu_alt));   
#endif

    return true;
}

void
GtkGui::resizeWindow(int width, int height)
{
    log_debug(_("GtkGui: Window resize request received"));

    if (!_xid) {
    
        // This sets the *minimum* size for the drawing area and thus will
        // also resize the window if needed. 
        // Advantage: The window is sized correctly, no matter what other
        // widgets are visible
        // Disadvantage: The window will never be shrinked, which is bad.   
        gtk_widget_set_size_request(_canvas, width, height);
    }
}

bool
GtkGui::createWindow(const char *title, int width, int height,
                     int xPosition, int yPosition)
{
// First call the old createWindow function and then set the title.
// In case there's some need to not setting the title.
    bool ret = createWindow(width, height);
    gtk_window_set_title(GTK_WINDOW(_window), title);
    
    // Move the window to correct position if requested by user.
    int x, y;
    gtk_window_get_position(GTK_WINDOW(_window), &x, &y);
    if (xPosition > -1) x = xPosition; // -1 so we can tell if user requested window move
    if (yPosition > -1) y = yPosition; // as 0 is also a valid coordinate.
    gtk_window_move(GTK_WINDOW(_window), x, y);

    if (!_xid) {
    
        // This sets the *minimum* size for the drawing area and thus will
        // also resize the window. 
        // Advantage: The window is sized correctly, no matter what other
        // widgets are visible
        // Disadvantage: The window cannot be shrinked, which is bad.   
        gtk_widget_set_size_request(_canvas, width, height);

    }
    return ret;
}

#ifdef USE_SWFTREE

// This creates a GtkTree model for displaying movie info.
GtkTreeModel*
GtkGui::makeTreeModel (std::auto_ptr<InfoTree> treepointer)
{

    InfoTree& info = *treepointer;

    enum
    {
        STRING1_COLUMN,
        STRING2_COLUMN,
        NUM_COLUMNS
    };
    
    GtkTreeStore *model = gtk_tree_store_new (NUM_COLUMNS,
                         G_TYPE_STRING,
                         G_TYPE_STRING);
    
    GtkTreeIter iter;
    GtkTreeIter child_iter;
    GtkTreeIter parent_iter;

    // Depth within the *GTK* tree.
    int depth = 0;    

    assert(info.depth(info.begin()) == 0); // seems assumed in the code below
    for (InfoTree::iterator i=info.begin(), e=info.end(); i!=e; ++i)
    {
        StringPair& p = *i;

        std::ostringstream os;
        os << info.depth(i);  

        int newdepth = info.depth(i);

        if (newdepth > depth) {
            assert(newdepth == depth+1);
            depth++;                   
            iter=child_iter;                  
        }

        if (newdepth < depth) {
            int gap = depth-newdepth;
            depth = newdepth;
            while(gap--)
            {
                gtk_tree_model_iter_parent (GTK_TREE_MODEL(model), &parent_iter, &iter);  
                iter = parent_iter;
        }
        }

        //Read in data from present node
        if (depth == 0) gtk_tree_store_append (model, &child_iter, NULL);
        else gtk_tree_store_append (model, &child_iter, &iter);

        gtk_tree_store_set (model, &child_iter,
                           STRING1_COLUMN, p.first.c_str(),   // "Variable"
                           STRING2_COLUMN, p.second.c_str(),  // "Value"
                           -1);

    }

    return GTK_TREE_MODEL(model);

}

#endif


///////////////////////////////////////////////////////////////////////////////
///////////////////////////////////////////////////////////////////////////////
///                                                                         ///
///                             Rendering stuff                             ///
///                                                                         ///
///////////////////////////////////////////////////////////////////////////////
///////////////////////////////////////////////////////////////////////////////

bool
GtkGui::createWindow(int width, int height)
{
    //GNASH_REPORT_FUNCTION;
    
    assert(_width>0);
    assert(_height>0);
    
    _width = width;
    _height = height;
    
    _validbounds.setTo(0, 0, _width, _height);
    
    return true;
}

void
GtkGui::beforeRendering()
{
    gnash_canvas_before_rendering(GNASH_CANVAS(_canvas));
}

void
GtkGui::renderBuffer()
{
    gdk_window_process_updates(_canvas->window, false);
}

void
GtkGui::setInvalidatedRegions(const InvalidatedRanges& ranges)
{
    // forward to renderer
    //
    // Why? Why have the region been invalidated ??
    //   A: I don't understand this question.
    // Was the renderer offscreen buffer also invalidated
    // (need to rerender)?
    //   A: Yes.
    // Was only the 'onscreen' buffer be invalidated (no need to rerender,
    // just to blit) ??
    //   A: I don't understand this question.
    //
    // Clarification: the render (optionally) only draws to the invalidated
    // (i.e., changed) part of the buffer. So we need to tell the renderer
    // where that is. The renderer draws to the offscreen buffer. (Although
    // that should be obvious!)
    _renderer->set_invalidated_regions(ranges);
    
    for (unsigned rno=0; rno<ranges.size(); rno++) {
        geometry::Range2d<int> bounds = Intersection(
            _renderer->world_to_pixel(ranges.getRange(rno)),
            _validbounds);
        
        // it may happen that a particular range is out of the screen, which 
        // will lead to bounds==null. 
        if (bounds.isNull()) continue;
        
        assert(bounds.isFinite()); 
        
        GdkRectangle rect;
        rect.x = bounds.getMinX();
        rect.y = bounds.getMinY();
        rect.width = bounds.width();
        rect.height = bounds.height();

        // We add the rectangle to the part of the window to be redrawn
        // (also known as the "clipping" or "damaged" area). in renderBuffer(),
        // we force a redraw.
        gdk_window_invalidate_rect(_canvas->window, &rect, false);
    }

}


///////////////////////////////////////////////////////////////////////////////
///////////////////////////////////////////////////////////////////////////////
///                                                                         ///
///                             Dialogues                                   ///
///                                                                         ///
///////////////////////////////////////////////////////////////////////////////
///////////////////////////////////////////////////////////////////////////////

namespace { 

class PreferencesDialog
{

public:

    PreferencesDialog(GtkWidget* window);

    void show();

private:

    // A struct containing pointers to widgets for passing preference 
    // data from the dialogue   
    struct PrefWidgets {
        GtkWidget *soundToggle;
        GtkWidget *actionDumpToggle;
        GtkWidget *parserDumpToggle;
        GtkWidget *malformedSWFToggle;
        GtkWidget *ASCodingErrorToggle;
        GtkWidget *logfileName;
        GtkWidget *writeLogToggle;
        GtkWidget *verbosityScale;
        GtkWidget *streamsTimeoutScale;
        GtkWidget *localDomainToggle;
        GtkWidget *localHostToggle;
        GtkWidget *solReadOnlyToggle;
        GtkWidget *solLocalDomainToggle;
        GtkWidget *localConnectionToggle;
        GtkWidget *insecureSSLToggle; 
        GtkWidget *solSandbox;
        GtkWidget *osText;
        GtkWidget *versionText;
        GtkWidget *urlOpenerText;
        GtkWidget *librarySize;
        GtkWidget *startStoppedToggle;
        GtkWidget *mediaDir;
        GtkWidget *saveStreamingMediaToggle;
        GtkWidget *saveLoadedMediaToggle;
#ifdef USE_DEBUGGER
        GtkWidget *DebuggerToggle;
#endif

        PrefWidgets()
            :
            soundToggle(0),
            actionDumpToggle(0),
            parserDumpToggle(0),
            malformedSWFToggle(0),
            ASCodingErrorToggle(0),
            logfileName(0),
            writeLogToggle(0),
            verbosityScale(0),
            streamsTimeoutScale(0),
            localDomainToggle(0),
            localHostToggle(0),
            solReadOnlyToggle(0),
            solLocalDomainToggle(0),
            localConnectionToggle(0),
            insecureSSLToggle(0), 
            solSandbox(0),
            osText(0),
            versionText(0),
            urlOpenerText(0),
            librarySize(0),
            startStoppedToggle(0),
            mediaDir(0),
            saveStreamingMediaToggle(0),
            saveLoadedMediaToggle(0)
#ifdef USE_DEBUGGER
            ,DebuggerToggle(0)
#endif
        {}

    };

    static void handlePrefs(GtkWidget* widget, gint response, gpointer data);

    /// Network Tab
    void addNetworkTab();

    /// Logging Tab
    void addLoggingTab();

    void addSecurityTab();

    void addMediaTab();

    void addPlayerTab();

    GtkWidget* _window;

    PrefWidgets* _prefs;

    RcInitFile& _rcfile;

    GtkWidget* _prefsDialog;

    GtkWidget* _notebook;

};


// Callback to read values from the preferences dialogue and set rcfile
// values accordingly.
void
PreferencesDialog::handlePrefs(GtkWidget* dialog, gint response, gpointer data)
{

    PrefWidgets *prefs = static_cast<PrefWidgets*>(data);

    RcInitFile& _rcfile = RcInitFile::getDefaultInstance();

    if (response == GTK_RESPONSE_OK) {

        // For getting from const gchar* to std::string&
        std::string tmp;
    
        if (prefs->soundToggle) {
            _rcfile.useSound(gtk_toggle_button_get_active(
                        GTK_TOGGLE_BUTTON(prefs->soundToggle)));
        }

        if (prefs->saveLoadedMediaToggle) {
            _rcfile.saveLoadedMedia(
                gtk_toggle_button_get_active(GTK_TOGGLE_BUTTON(
                        prefs->saveLoadedMediaToggle)));
        }

        if (prefs->saveStreamingMediaToggle) {
            _rcfile.saveStreamingMedia(
                gtk_toggle_button_get_active(GTK_TOGGLE_BUTTON(
                        prefs->saveStreamingMediaToggle)));
        }

        if (prefs->mediaDir) {
            tmp = gtk_entry_get_text(GTK_ENTRY(prefs->mediaDir));
            _rcfile.setMediaDir(tmp);
        }

        if (prefs->actionDumpToggle) {
            _rcfile.useActionDump(
                gtk_toggle_button_get_active(
                    GTK_TOGGLE_BUTTON(prefs->actionDumpToggle)));
        }
        
        if (prefs->parserDumpToggle) {
            _rcfile.useParserDump(
                gtk_toggle_button_get_active(
                    GTK_TOGGLE_BUTTON(prefs->parserDumpToggle)));
        }

        if ( prefs->logfileName ) {
            tmp = gtk_entry_get_text(GTK_ENTRY(prefs->logfileName));
            _rcfile.setDebugLog(tmp);
        }
        
        if ( prefs->writeLogToggle ) {
            _rcfile.useWriteLog(
                gtk_toggle_button_get_active(
                    GTK_TOGGLE_BUTTON(prefs->writeLogToggle)));
        }
            
        if ( prefs->verbosityScale ) {
            _rcfile.verbosityLevel(static_cast<int>(
                gtk_range_get_value(GTK_RANGE(prefs->verbosityScale))));
        }

        if ( prefs->streamsTimeoutScale ) {
            _rcfile.setStreamsTimeout(
                gtk_spin_button_get_value_as_int(
                    GTK_SPIN_BUTTON(prefs->streamsTimeoutScale)));
        }

        if ( prefs->ASCodingErrorToggle ) {
            _rcfile.showASCodingErrors(
                gtk_toggle_button_get_active(GTK_TOGGLE_BUTTON(
                        prefs->ASCodingErrorToggle)));
        }

        if ( prefs->malformedSWFToggle ) {
            _rcfile.showMalformedSWFErrors(
                gtk_toggle_button_get_active(GTK_TOGGLE_BUTTON(
                        prefs->malformedSWFToggle)));
        }

        if ( prefs->localHostToggle ) {
            _rcfile.useLocalHost(
                gtk_toggle_button_get_active(GTK_TOGGLE_BUTTON(
                        prefs->localHostToggle)));
        }

        if ( prefs->localDomainToggle ) {
            _rcfile.useLocalDomain(
                gtk_toggle_button_get_active(GTK_TOGGLE_BUTTON(
                        prefs->localDomainToggle)));
        }

        if ( prefs->solLocalDomainToggle ) {
            _rcfile.setSOLLocalDomain(
                gtk_toggle_button_get_active(
                    GTK_TOGGLE_BUTTON(prefs->solLocalDomainToggle)));
        }

        if ( prefs->solReadOnlyToggle ) {
            _rcfile.setSOLReadOnly(
                gtk_toggle_button_get_active(
                    GTK_TOGGLE_BUTTON(prefs->solReadOnlyToggle)));
        }

        if ( prefs->localConnectionToggle ) {
            _rcfile.setLocalConnection(
                gtk_toggle_button_get_active(
                    GTK_TOGGLE_BUTTON(prefs->localConnectionToggle)));
        }

        if ( prefs->insecureSSLToggle ) {
            _rcfile.insecureSSL(
                gtk_toggle_button_get_active(
                    GTK_TOGGLE_BUTTON(prefs->insecureSSLToggle)));
        }

        if ( prefs->solSandbox ) {
            tmp = gtk_entry_get_text(GTK_ENTRY(prefs->solSandbox));
            _rcfile.setSOLSafeDir(tmp);
        }

        if ( prefs->osText ) {
            tmp = gtk_entry_get_text(GTK_ENTRY(prefs->osText));
            _rcfile.setFlashSystemOS(tmp);
        }
        
        if ( prefs->versionText ) {
            tmp = gtk_entry_get_text(GTK_ENTRY(prefs->versionText));
            _rcfile.setFlashVersionString(tmp);        
        }

        if ( prefs->librarySize ) {
            _rcfile.setMovieLibraryLimit(
                gtk_spin_button_get_value_as_int(
                    GTK_SPIN_BUTTON(prefs->librarySize)));
        }

        if ( prefs->startStoppedToggle ) {
            _rcfile.startStopped(
                gtk_toggle_button_get_active(GTK_TOGGLE_BUTTON(prefs->startStoppedToggle)));
        }

        if ( prefs->urlOpenerText ) {
            tmp = gtk_entry_get_text(GTK_ENTRY(prefs->urlOpenerText));            
            _rcfile.setURLOpenerFormat(tmp);
        }
        
        // Let _rcfile decide which file to update: generally the file
        // being used if specified in GNASHRC environment variable, or in
        // the user's home directory if that can be found.
        // TODO: We can also specify here which file should be written
        // by passing that instead. How might that best be done?
        _rcfile.updateFile();

        // Close the window when 'ok' is clicked
        gtk_widget_destroy(dialog);
    }

    else if (response == GTK_RESPONSE_CANCEL) {
        // Close the window when 'cancel' is clicked
        gtk_widget_destroy(dialog);
    }

    if (prefs) delete prefs;
}

void
PreferencesDialog::show()
{
    gtk_widget_show_all(_prefsDialog);
}

PreferencesDialog::PreferencesDialog(GtkWidget* window)
    :
    _window(window),
    _prefs(new PrefWidgets),
    _rcfile(RcInitFile::getDefaultInstance())
{
    // Create top-level window
    _prefsDialog = gtk_dialog_new_with_buttons(
                    _("Gnash preferences"),
                    GTK_WINDOW(_window),
                    // Needs an explicit cast in C++
                    GtkDialogFlags(
                    GTK_DIALOG_DESTROY_WITH_PARENT |
                    GTK_DIALOG_NO_SEPARATOR),
                    // The buttons and their response codes:
                    GTK_STOCK_OK, GTK_RESPONSE_OK,
                    GTK_STOCK_CANCEL, GTK_RESPONSE_CANCEL,
                    NULL);
    // Add Gnash icon
    addGnashIcon(GTK_WINDOW(_prefsDialog));

    // Add notebook (tabs) to dialogue's vbox
    _notebook = gtk_notebook_new ();
    gtk_container_add (
            GTK_CONTAINER(GTK_DIALOG(_prefsDialog)->vbox), _notebook);

    // Pass the widgets containing settings to the callback function
    // when any button is clicked or when the dialogue is destroyed.
    g_signal_connect (_prefsDialog, "response", G_CALLBACK(&handlePrefs), _prefs);

    addLoggingTab();
    addSecurityTab();
    addNetworkTab();
    addMediaTab();
    addPlayerTab();
}

void
PreferencesDialog::addNetworkTab()
{
    GtkWidget *vbox = gtk_vbox_new (FALSE, 10);

    // Tab label
    GtkWidget *label = gtk_label_new_with_mnemonic (_("_Network"));
    gtk_notebook_append_page(GTK_NOTEBOOK(_notebook), GTK_WIDGET(vbox), label); 

    // Network preferences 
    label = gtk_label_new (_("<b>Network preferences</b>"));
    gtk_label_set_use_markup (GTK_LABEL (label), TRUE);
    gtk_box_pack_start(GTK_BOX(vbox), label, FALSE, FALSE, 0);

    // Streams timeout
    GtkWidget *timeoutbox = gtk_hbox_new (FALSE, 2);
    gtk_box_pack_start(GTK_BOX(vbox), timeoutbox, FALSE, FALSE, 0);
    
    label = gtk_label_new (_("Network timeout in seconds (0 for no timeout):"));
    gtk_box_pack_start(GTK_BOX(timeoutbox), label, FALSE, FALSE, 0);
    gtk_misc_set_alignment (GTK_MISC (label), 0, 0.5);

    _prefs->streamsTimeoutScale = gtk_spin_button_new_with_range(0, 300, 1);
    gtk_box_pack_start(GTK_BOX(timeoutbox), _prefs->streamsTimeoutScale, FALSE,
            FALSE, 0);
    // Align to _rcfile value:
    gtk_spin_button_set_value(GTK_SPIN_BUTTON(_prefs->streamsTimeoutScale),
            _rcfile.getStreamsTimeout());

}

void
PreferencesDialog::addLoggingTab()
{
    GtkWidget *loggingvbox = gtk_vbox_new (FALSE, 10);
   
    // Tab label
    GtkWidget *loggingtablabel = gtk_label_new_with_mnemonic (_("_Logging"));
    gtk_notebook_append_page(GTK_NOTEBOOK(_notebook), GTK_WIDGET(loggingvbox),
            loggingtablabel); 

    // Logging options
    GtkWidget *logginglabel = gtk_label_new (_("<b>Logging options</b>"));
    gtk_label_set_use_markup (GTK_LABEL (logginglabel), TRUE);
    gtk_box_pack_start(GTK_BOX(loggingvbox), logginglabel, FALSE, FALSE, 0);
    
    GtkWidget *verbositylabel = gtk_label_new (_("Verbosity level:"));
    gtk_box_pack_start(GTK_BOX(loggingvbox), verbositylabel, FALSE, FALSE, 0);
    gtk_misc_set_alignment (GTK_MISC (verbositylabel), 0, 0.5);

    _prefs->verbosityScale = gtk_hscale_new(GTK_ADJUSTMENT(
                gtk_adjustment_new(_rcfile.verbosityLevel(), 0, 10, 1, 0, 0)));
    gtk_scale_set_digits(GTK_SCALE(_prefs->verbosityScale), 0);
    gtk_range_set_update_policy(GTK_RANGE(
                _prefs->verbosityScale), GTK_UPDATE_DISCONTINUOUS);
    gtk_box_pack_start(GTK_BOX(loggingvbox), _prefs->verbosityScale, FALSE,
            FALSE, 0);
    
    _prefs->writeLogToggle = 
        gtk_check_button_new_with_mnemonic(_("Log to _file"));
    gtk_box_pack_start(GTK_BOX(loggingvbox), _prefs->writeLogToggle, FALSE,
            FALSE, 0);
    gtk_toggle_button_set_active(GTK_TOGGLE_BUTTON(_prefs->writeLogToggle),
            _rcfile.useWriteLog());
    
    GtkWidget *logfilelabel = gtk_label_new(_("Logfile name:"));
    gtk_box_pack_start(GTK_BOX(loggingvbox), logfilelabel, FALSE, FALSE, 0);
    gtk_misc_set_alignment(GTK_MISC(logfilelabel), 0, 0.5);
    
    _prefs->logfileName = gtk_entry_new();
    gtk_box_pack_start(GTK_BOX(loggingvbox), _prefs->logfileName, FALSE,
            FALSE, 0);

    // Put debug filename in the entry box      
    gtk_entry_set_text(GTK_ENTRY(_prefs->logfileName),
            _rcfile.getDebugLog().c_str());
    
    _prefs->parserDumpToggle = 
        gtk_check_button_new_with_mnemonic(_("Log _parser output"));
    gtk_box_pack_start(GTK_BOX(loggingvbox), _prefs->parserDumpToggle, FALSE,
            FALSE, 0);
    // Align button state with _rcfile
    gtk_toggle_button_set_active (GTK_TOGGLE_BUTTON(_prefs->parserDumpToggle),
            _rcfile.useParserDump());

    _prefs->actionDumpToggle =
        gtk_check_button_new_with_mnemonic(_("Log SWF _actions"));
    gtk_box_pack_start(GTK_BOX(loggingvbox), _prefs->actionDumpToggle, FALSE,
            FALSE, 0);
    // Align button state with _rcfile
    gtk_toggle_button_set_active(GTK_TOGGLE_BUTTON(_prefs->actionDumpToggle),
            _rcfile.useActionDump());

    _prefs->malformedSWFToggle = 
        gtk_check_button_new_with_mnemonic(_("Log malformed SWF _errors"));
    gtk_box_pack_start(GTK_BOX(loggingvbox), _prefs->malformedSWFToggle,
            FALSE, FALSE, 0);
    // Align button state with _rcfile
    gtk_toggle_button_set_active(GTK_TOGGLE_BUTTON(_prefs->malformedSWFToggle),
            _rcfile.showMalformedSWFErrors());

    _prefs->ASCodingErrorToggle = gtk_check_button_new_with_mnemonic(
            _("Log ActionScript _coding errors"));
    gtk_box_pack_start(GTK_BOX(loggingvbox), _prefs->ASCodingErrorToggle,
            FALSE, FALSE, 0);
    // Align button state with _rcfile
    gtk_toggle_button_set_active(GTK_TOGGLE_BUTTON(_prefs->ASCodingErrorToggle),
                _rcfile.showASCodingErrors());

#ifdef USE_DEBUGGER

    _prefs->DebuggerToggle = 
        gtk_check_button_new_with_mnemonic(_("Enable _debugger"));
    gtk_box_pack_start(GTK_BOX(loggingvbox), _prefs->DebuggerToggle, FALSE,
            FALSE, 0);
    // Align button state with _rcfile
    gtk_toggle_button_set_active(GTK_TOGGLE_BUTTON(_prefs->DebuggerToggle),
            _rcfile.useDebugger());

#endif

}

void
PreferencesDialog::addSecurityTab()
{
    // Security Tab
    GtkWidget *securityvbox = gtk_vbox_new (FALSE, 14);

    // Security tab title
    GtkWidget *securitytablabel = gtk_label_new_with_mnemonic (_("_Security"));
    
    gtk_notebook_append_page(GTK_NOTEBOOK(_notebook),
            GTK_WIDGET(securityvbox), securitytablabel); 
    
    // Network connection
    GtkWidget *netconnectionslabel = gtk_label_new(
            _("<b>Network connections</b>"));
    gtk_label_set_use_markup(GTK_LABEL(netconnectionslabel), TRUE);
    gtk_box_pack_start(GTK_BOX(securityvbox), netconnectionslabel, FALSE,
            FALSE, 0);
 
    _prefs->localHostToggle = gtk_check_button_new_with_mnemonic(
            _("Connect only to local _host"));
    gtk_box_pack_start(GTK_BOX(securityvbox), _prefs->localHostToggle, FALSE,
            FALSE, 0);
    gtk_toggle_button_set_active(GTK_TOGGLE_BUTTON(_prefs->localHostToggle),
            _rcfile.useLocalHost());
    
    _prefs->localDomainToggle = gtk_check_button_new_with_mnemonic(
            _("Connect only to local _domain"));
    gtk_box_pack_start(GTK_BOX(securityvbox), _prefs->localDomainToggle,
            FALSE, FALSE, 0);
    gtk_toggle_button_set_active(GTK_TOGGLE_BUTTON(_prefs->localDomainToggle),
            _rcfile.useLocalDomain());

    _prefs->insecureSSLToggle = gtk_check_button_new_with_mnemonic(
            _("Disable SSL _verification"));
    gtk_box_pack_start(GTK_BOX(securityvbox), _prefs->insecureSSLToggle,
            FALSE, FALSE, 0);
    gtk_toggle_button_set_active(GTK_TOGGLE_BUTTON(_prefs->insecureSSLToggle),
            _rcfile.insecureSSL());
    
    GtkWidget *whitelistexpander =
        gtk_expander_new_with_mnemonic(_("_Whitelist"));
    gtk_box_pack_start(GTK_BOX(securityvbox), whitelistexpander, FALSE,
            FALSE, 0);
    
    GtkWidget *whitelistcomboboxentry1 = gtk_combo_box_entry_new_text();
    gtk_container_add(GTK_CONTAINER(whitelistexpander),
            whitelistcomboboxentry1);

    GtkWidget *blacklistexpander = 
        gtk_expander_new_with_mnemonic(_("_Blacklist"));
    gtk_box_pack_start(GTK_BOX (securityvbox), blacklistexpander, FALSE,
            FALSE, 0);
    
    GtkWidget *blacklistcomboboxentry2 = gtk_combo_box_entry_new_text();
    gtk_container_add (GTK_CONTAINER(blacklistexpander),
            blacklistcomboboxentry2);

    // Privacy
    GtkWidget *privacylabel = gtk_label_new(_("<b>Privacy</b>"));
    gtk_label_set_use_markup(GTK_LABEL(privacylabel), TRUE);
    gtk_box_pack_start(GTK_BOX(securityvbox), privacylabel, FALSE, FALSE, 0);

    GtkWidget *solsandboxlabel = gtk_label_new(_("Shared objects directory:"));
    gtk_box_pack_start(GTK_BOX(securityvbox), solsandboxlabel, FALSE,
            FALSE, 0);
    gtk_misc_set_alignment(GTK_MISC (solsandboxlabel), 0, 0.5);

    _prefs->solSandbox = gtk_entry_new();
    gtk_entry_set_text(GTK_ENTRY(_prefs->solSandbox), 
            _rcfile.getSOLSafeDir().c_str());
    gtk_box_pack_start(GTK_BOX(securityvbox), _prefs->solSandbox, FALSE,
            FALSE, 0);

    _prefs->solReadOnlyToggle = gtk_check_button_new_with_mnemonic( 
                    _("Do _not write Shared Object files"));
    gtk_box_pack_start(GTK_BOX(securityvbox), _prefs->solReadOnlyToggle,
            FALSE, FALSE, 0);
    gtk_toggle_button_set_active(GTK_TOGGLE_BUTTON(_prefs->solReadOnlyToggle),
                _rcfile.getSOLReadOnly());

    _prefs->solLocalDomainToggle = gtk_check_button_new_with_mnemonic(
                    _("Only _access local Shared Object files"));
    gtk_box_pack_start(GTK_BOX(securityvbox), _prefs->solLocalDomainToggle,
            FALSE, FALSE, 0);
    gtk_toggle_button_set_active(GTK_TOGGLE_BUTTON(
                _prefs->solLocalDomainToggle), _rcfile.getSOLLocalDomain());

    _prefs->localConnectionToggle = gtk_check_button_new_with_mnemonic(
                    _("Disable Local _Connection object"));
    gtk_box_pack_start(GTK_BOX(securityvbox), _prefs->localConnectionToggle,
            FALSE, FALSE, 0);
    gtk_toggle_button_set_active(GTK_TOGGLE_BUTTON(
                _prefs->localConnectionToggle), _rcfile.getLocalConnection()); 
}

void
PreferencesDialog::addMediaTab()
{
    // Media Tab
    GtkWidget *mediavbox = gtk_vbox_new (FALSE, 2);

    // Media tab title
    GtkWidget *mediatablabel = gtk_label_new_with_mnemonic (_("_Media"));
    
    gtk_notebook_append_page(GTK_NOTEBOOK(_notebook),
            GTK_WIDGET(mediavbox), mediatablabel); 
    
    // Sound
    GtkWidget *soundlabel = gtk_label_new(_("<b>Sound</b>"));
    gtk_label_set_use_markup(GTK_LABEL(soundlabel), TRUE);
    gtk_box_pack_start(GTK_BOX(mediavbox), soundlabel, FALSE, FALSE, 0);
   
    _prefs->soundToggle = gtk_check_button_new_with_mnemonic(
            _("Use sound _handler"));
    gtk_box_pack_start(GTK_BOX(mediavbox), _prefs->soundToggle, FALSE,
            FALSE, 0);
    // Align button state with rcfile
    gtk_toggle_button_set_active(GTK_TOGGLE_BUTTON(_prefs->soundToggle),
            _rcfile.useSound());

    // Save Media
    GtkWidget *savemedia = gtk_label_new(_("<b>Media Streams</b>"));
    gtk_label_set_use_markup(GTK_LABEL(savemedia), TRUE);
    gtk_box_pack_start(GTK_BOX(mediavbox), savemedia, FALSE, FALSE, 0);
   
    // Save streamed media Toggle
    _prefs->saveStreamingMediaToggle = gtk_check_button_new_with_mnemonic(
            _("Save media streams to disk"));
    gtk_box_pack_start (GTK_BOX(mediavbox), _prefs->saveStreamingMediaToggle,
            FALSE, FALSE, 0);
    // Align button state with rcfile
    gtk_toggle_button_set_active(GTK_TOGGLE_BUTTON(
            _prefs->saveStreamingMediaToggle), _rcfile.saveStreamingMedia());

    // Save loaded media Toggle
    _prefs->saveLoadedMediaToggle = gtk_check_button_new_with_mnemonic(
            _("Save dynamically loaded media to disk"));
    gtk_box_pack_start (GTK_BOX(mediavbox), _prefs->saveLoadedMediaToggle,
            FALSE, FALSE, 0);
    // Align button state with rcfile
    gtk_toggle_button_set_active(GTK_TOGGLE_BUTTON(
                _prefs->saveLoadedMediaToggle), _rcfile.saveLoadedMedia());

    // Directory for saving media
    GtkWidget *mediastreamslabel = gtk_label_new(_("Saved media directory:"));
    gtk_box_pack_start(GTK_BOX(mediavbox), mediastreamslabel, FALSE,
            FALSE, 0);
    gtk_misc_set_alignment (GTK_MISC (mediastreamslabel), 0, 0.5);

    _prefs->mediaDir = gtk_entry_new();
    gtk_entry_set_text(GTK_ENTRY(_prefs->mediaDir), 
            _rcfile.getMediaDir().c_str());
    gtk_box_pack_start(GTK_BOX(mediavbox), _prefs->mediaDir, FALSE,
            FALSE, 0);

}

void
PreferencesDialog::addPlayerTab()
{
    // Player Tab
    GtkWidget *playervbox = gtk_vbox_new (FALSE, 14);

    // Player tab title
    GtkWidget *playertablabel = gtk_label_new_with_mnemonic (_("_Player"));
    
    gtk_notebook_append_page(GTK_NOTEBOOK(_notebook),
            GTK_WIDGET(playervbox), playertablabel); 

    // Player description
    GtkWidget *descriptionlabel = gtk_label_new (_("<b>Player description</b>"));
    gtk_label_set_use_markup (GTK_LABEL (descriptionlabel), TRUE);
    gtk_box_pack_start(GTK_BOX(playervbox), descriptionlabel, FALSE, FALSE, 0);

    // Version string
    GtkWidget *versionhbox = gtk_hbox_new (FALSE, 2);
    gtk_box_pack_start(GTK_BOX(playervbox), versionhbox, FALSE, FALSE, 0);

    GtkWidget *versionlabel = gtk_label_new (_("Player version:"));
    gtk_misc_set_alignment (GTK_MISC (versionlabel), 0, 0.5);
    gtk_box_pack_start(GTK_BOX(versionhbox), versionlabel, FALSE, FALSE, 0);

    _prefs->versionText = gtk_entry_new ();
    gtk_box_pack_start(GTK_BOX(versionhbox), _prefs->versionText,
            FALSE, FALSE, 0);

    // Put text in the entry box      
    gtk_entry_set_text(GTK_ENTRY(_prefs->versionText),
            _rcfile.getFlashVersionString().c_str());

    // OS label
    GtkWidget *oshbox = gtk_hbox_new (FALSE, 2);
    gtk_box_pack_start(GTK_BOX(playervbox), oshbox, FALSE, FALSE, 0);
    
    GtkWidget *OSlabel = gtk_label_new (_("Operating system:"));
    gtk_misc_set_alignment (GTK_MISC (OSlabel), 0, 0.5);
    gtk_box_pack_start(GTK_BOX(oshbox), OSlabel, FALSE, FALSE, 0);
    
    _prefs->osText = gtk_entry_new ();
    gtk_box_pack_start(GTK_BOX(oshbox), _prefs->osText, FALSE, FALSE, 0);
    // Put text in the entry box      
    gtk_entry_set_text(GTK_ENTRY(_prefs->osText),
            _rcfile.getFlashSystemOS().c_str());
    
    GtkWidget *OSadvicelabel = gtk_label_new (_("<i>If blank, Gnash will "
                           "detect your OS</i>"));
    gtk_label_set_use_markup (GTK_LABEL (OSadvicelabel), TRUE);
    gtk_misc_set_alignment (GTK_MISC (OSadvicelabel), 0, 0.5);
    gtk_box_pack_start(GTK_BOX(playervbox), OSadvicelabel, FALSE, FALSE, 0);

    // URL opener
    GtkWidget *urlopenerbox = gtk_hbox_new(FALSE, 2);
    gtk_box_pack_start(GTK_BOX(playervbox), urlopenerbox, FALSE, FALSE, 0);
    
    GtkWidget *urlopenerlabel = gtk_label_new (_("URL opener:"));
    gtk_misc_set_alignment (GTK_MISC (urlopenerlabel), 0, 0.5);
    gtk_box_pack_start(GTK_BOX(urlopenerbox), urlopenerlabel, FALSE, FALSE, 0);
    
    _prefs->urlOpenerText = gtk_entry_new ();
    gtk_box_pack_start(GTK_BOX(urlopenerbox), _prefs->urlOpenerText, FALSE,
            FALSE, 0);
    // Put text in the entry box      
    gtk_entry_set_text(GTK_ENTRY(_prefs->urlOpenerText),
            _rcfile.getURLOpenerFormat().c_str());

    // Performance
    GtkWidget *performancelabel = gtk_label_new(_("<b>Performance</b>"));
    gtk_label_set_use_markup (GTK_LABEL (performancelabel), TRUE);
    gtk_box_pack_start(GTK_BOX(playervbox), performancelabel, FALSE, FALSE, 0);

    GtkWidget* qualitybox = gtk_hbox_new(FALSE, 2);
    gtk_box_pack_start(GTK_BOX(playervbox), qualitybox, FALSE, FALSE, 0);

    GtkWidget* qualityoptions = gtk_vbox_new(FALSE, 5);
    gtk_box_pack_start(GTK_BOX(qualitybox), qualityoptions, FALSE, FALSE, 0);

    // Library size
    GtkWidget *libraryhbox = gtk_hbox_new (FALSE, 2);
    gtk_box_pack_start(GTK_BOX(playervbox), libraryhbox, FALSE, FALSE, 0);

    GtkWidget *librarylabel = gtk_label_new (_("Max size of movie library:"));
    gtk_misc_set_alignment (GTK_MISC (librarylabel), 0, 0.5);
    gtk_box_pack_start(GTK_BOX(libraryhbox), librarylabel, FALSE, FALSE, 0);

    _prefs->librarySize = gtk_spin_button_new_with_range(0, 100, 1);
    gtk_box_pack_start(GTK_BOX(libraryhbox), _prefs->librarySize, FALSE,
            FALSE, 0);
    // Align to _rcfile value:
    gtk_spin_button_set_value(GTK_SPIN_BUTTON(_prefs->librarySize),
            _rcfile.getMovieLibraryLimit());

    _prefs->startStoppedToggle = gtk_check_button_new_with_mnemonic (
                    _("Start _Gnash in pause mode"));
    gtk_box_pack_start(GTK_BOX(playervbox), _prefs->startStoppedToggle,
            FALSE, FALSE, 0);
    gtk_toggle_button_set_active(GTK_TOGGLE_BUTTON(_prefs->startStoppedToggle),
                _rcfile.startStopped());
} 


} // anonymous namespace


void
GtkGui::showPreferencesDialog()
{
    
    PreferencesDialog preferencesDialog(_window);
    preferencesDialog.show();
}

void
GtkGui::showPropertiesDialog()
{

    GtkWidget *propsDialog = gtk_dialog_new_with_buttons(
                        _("Movie properties"),
                        GTK_WINDOW(_window),
                        // The cast is necessary if there is more
                        // than one option.
                        GtkDialogFlags(
                        GTK_DIALOG_DESTROY_WITH_PARENT),
                        // Just a 'close' button
                        GTK_STOCK_CLOSE, GTK_RESPONSE_CLOSE,
                        NULL);

    // Not too small... But I'd rather not have to specify
    // a size in pixels.
    gtk_window_set_default_size(GTK_WINDOW(propsDialog), 500, 300);
    
    // Suggest to the window manager to allow "maximize"
    // As there can be (will be) a lot of data.
    gtk_window_set_type_hint(GTK_WINDOW(propsDialog),
                            GDK_WINDOW_TYPE_HINT_NORMAL);

    addGnashIcon(GTK_WINDOW(propsDialog));

    // Destroy the window when a button is clicked.
    g_signal_connect (propsDialog, "response",
               G_CALLBACK(gtk_widget_destroy), NULL);

    GtkWidget *propsvbox = gtk_vbox_new (FALSE, 1);
    gtk_container_add(GTK_CONTAINER(
                        GTK_DIALOG(propsDialog)->vbox), propsvbox);

#ifdef USE_SWFTREE

    std::auto_ptr<InfoTree> infoptr = getMovieInfo();

    GtkWidget *scrollwindow1 = gtk_scrolled_window_new(0, 0);
    gtk_scrolled_window_set_policy(GTK_SCROLLED_WINDOW(scrollwindow1),
                      GTK_POLICY_AUTOMATIC,
                      GTK_POLICY_AUTOMATIC);

    gtk_box_pack_start(GTK_BOX (propsvbox), scrollwindow1, TRUE, TRUE, 0);

    enum
    {
        STRING1_COLUMN,
        STRING2_COLUMN
    };

    GtkTreeModel *model = makeTreeModel(infoptr);

    GtkWidget *treeview = gtk_tree_view_new_with_model (model);

    g_object_unref (model);

    ///
    /// Tree view behaviour.
    
    /// Search on "variable" column
    gtk_tree_view_set_enable_search(GTK_TREE_VIEW(treeview), TRUE);
    gtk_tree_view_set_search_column (GTK_TREE_VIEW(treeview), 0);
    
    /// Nice shading
    gtk_tree_view_set_rules_hint(GTK_TREE_VIEW(treeview), TRUE);
    
    gtk_tree_view_set_headers_clickable(GTK_TREE_VIEW(treeview), TRUE);

    gint coloffset;
    GtkCellRenderer *renderer;
    GtkTreeViewColumn *column;

    // Add columns:
    
    // 'Variable' column:
    renderer = gtk_cell_renderer_text_new();
    coloffset = gtk_tree_view_insert_column_with_attributes(
            GTK_TREE_VIEW(treeview),
            -1, _("Variable"),
            renderer, "text",
            STRING1_COLUMN,
            NULL);
    column = gtk_tree_view_get_column (GTK_TREE_VIEW (treeview), coloffset - 1);

    // 'Value' column:
    // Set to be 'editable' so that the data can be selected and
    // copied; it can't actually be edited, though.
    renderer = gtk_cell_renderer_text_new ();
    g_object_set (renderer, "xalign", 0.0, "editable", TRUE, NULL);
    coloffset = gtk_tree_view_insert_column_with_attributes(
            GTK_TREE_VIEW(treeview),
            -1, _("Value"),
            renderer, "text",
            STRING2_COLUMN,
            NULL);
    column = gtk_tree_view_get_column(GTK_TREE_VIEW(treeview), coloffset - 1);

    //Add tree to scrollwindow.
    gtk_container_add(GTK_CONTAINER(scrollwindow1), treeview);

#endif

    gtk_widget_show_all(propsDialog);

}

// \brief Show info about gnash
void
GtkGui::showAboutDialog()
{
    const gchar *documentors[] = { 
        "Rob Savoye", 
        "Sandro Santilli",
        "Ann Barcomb",
        NULL 
    };

    const gchar *artists[] = { 
        "Jason Savoye",
        NULL
    };

    const gchar *authors[] = { 
        "Rob Savoye", 
        "Sandro Santilli", 
        "Bastiaan Jacques", 
        "Tomas Groth", 
        "Udo Giacomozzi", 
        "Hannes Mayr", 
        "Markus Gothe", 
        "Vitaly Alexeev",
        "John Gilmore",
        "Zou Lunkai",
        "Benjamin Wolsey",
        "Russ Nelson",
        "Dossy Shiobara",
        "Jonathan Crider",
        "Ben Limmer",
        "Bob Naugle",
        "Si Liu",
        "Sharad Desai",
        NULL
    };

    std::string comments = _("Gnash is the GNU SWF Player based on GameSWF.");

    comments.append(_("\nRenderer: "));
    comments.append(RENDERER_CONFIG);
    comments.append(_("\nHardwar Acceleration:: "));
    comments.append(HWACCEL_CONFIG);
    comments.append(_("\nGUI: "));
    comments.append("GTK2"); // gtk of course!
    comments.append(_("\nMedia: "));
    comments.append(MEDIA_CONFIG" ");
#ifdef HAVE_GST_GST_H
    comments.append(_("\nBuilt against gstreamer version: "));
    std::ostringstream ss;
    ss << GST_VERSION_MAJOR << "." << GST_VERSION_MINOR << "." <<
        GST_VERSION_MICRO;
    comments.append(ss.str());
#endif
#ifdef HAVE_FFMPEG_AVCODEC_H
    comments.append(_("\nBuilt against ffmpeg version: "));
    comments.append(LIBAVCODEC_IDENT);
#endif

    gtk_about_dialog_set_url_hook(NULL, NULL, NULL);
    GdkPixbuf *logo_pixbuf = createPixbuf("GnashG.png");

#if 1
    // gtk-2.8.20 (Debian 4.0) doesn't work fine with 
    // the gtk_show_about_dialog() call [ omits info ].
    // See bug #24426.

    GtkWidget* aboutWidget = gtk_about_dialog_new();
    GtkAboutDialog* about = GTK_ABOUT_DIALOG(aboutWidget);

    gtk_about_dialog_set_name (about, "Gnash");
    gtk_about_dialog_set_version(about, VERSION);
    gtk_about_dialog_set_copyright(about, "Copyright (C) 2005, 2006, 2007, "
            "2008, 2009, 2010 The Free Software Foundation");
    gtk_about_dialog_set_comments (about, comments.c_str());
    gtk_about_dialog_set_authors(about, authors);
    gtk_about_dialog_set_documenters(about, documentors);
    gtk_about_dialog_set_artists(about, artists);
    gtk_about_dialog_set_translator_credits(about, _("translator-credits"));
    gtk_about_dialog_set_logo(about, logo_pixbuf);
    gtk_about_dialog_set_license(about, 
        "This program is free software; you can redistribute it and/or modify\n"
        "it under the terms of the GNU General Public License as published by\n"
        "the Free Software Foundation; either version 3 of the License, or\n"
        "(at your option) any later version.\n\n"
        "This program is distributed in the hope that it will be useful,\n"
        "but WITHOUT ANY WARRANTY; without even the implied warranty of\n"
        "MERCHANTABILITY or FITNESS FOR A PARTICULAR PURPOSE.  See the\n"
        "GNU General Public License for more details.\n"
        "You should have received a copy of the GNU General Public License\n"
        "along with this program; if not, write to the Free Software\n"
        "Foundation, Inc., 51 Franklin St, Fifth Floor, Boston, MA  02110-1301 "
        "USA"
    );
    gtk_about_dialog_set_website(about, "http://www.gnu.org/software/gnash/");

    // Destroy the dialogue box when 'close' is clicked.
    g_signal_connect(aboutWidget, "response", 
            G_CALLBACK(gtk_widget_destroy), aboutWidget);

    gtk_widget_show (aboutWidget);

#else


    gtk_show_about_dialog (
        NULL,
        "program-name", _("Gnash"), 
        "version", VERSION,
        "copyright", "Copyright (C) 2005, 2006, 2007, 2008, 2009, 2010 "
                     "The Free Software Foundation",
        "comments", comments.c_str(),
        "authors", authors,
        "documenters", documentors,
        "artists", artists,
        "translator-credits", _("translator-credits"),
        "logo", logo_pixbuf,
        "license", 
        "This program is free software; you can redistribute it and/or modify\n"
        "it under the terms of the GNU General Public License as published by\n"
        "the Free Software Foundation; either version 3 of the License, or\n"
        "(at your option) any later version.\n\n"
        "This program is distributed in the hope that it will be useful,\n"
        "but WITHOUT ANY WARRANTY; without even the implied warranty of\n"
        "MERCHANTABILITY or FITNESS FOR A PARTICULAR PURPOSE.  See the\n"
        "GNU General Public License for more details.\n"
        "You should have received a copy of the GNU General Public License\n"
        "along with this program; if not, write to the Free Software\n"
        "Foundation, Inc., 51 Franklin St, Fifth Floor, Boston, MA  02110-1301"
        "  USA",
        "website", "http://www.gnu.org/software/gnash/",
        NULL);
#endif
    if (logo_pixbuf)
        gdk_pixbuf_unref(logo_pixbuf);
}

///////////////////////////////////////////////////////////////////////////////
///////////////////////////////////////////////////////////////////////////////
///                                                                         ///
///                                Menus                                    ///
///                                                                         ///
///////////////////////////////////////////////////////////////////////////////
///////////////////////////////////////////////////////////////////////////////


// Create a File menu that can be used from the menu bar or the popup.
void
GtkGui::createFileMenu(GtkWidget *obj)
{
    GtkWidget *menuitem = gtk_menu_item_new_with_mnemonic(_("_File"));
    gtk_widget_show(menuitem);
    gtk_container_add(GTK_CONTAINER(obj), menuitem);
    
    GtkWidget *menu = gtk_menu_new();
    gtk_menu_item_set_submenu(GTK_MENU_ITEM(menuitem), menu);

    // Open    
    GtkWidget *open = gtk_image_menu_item_new_from_stock("gtk-open", 0);
    gtk_widget_show(open);
    gtk_container_add(GTK_CONTAINER(menu), open);
    g_signal_connect(open, "activate", G_CALLBACK(menuOpenFile), this);

    // Save    
    GtkWidget *save = gtk_image_menu_item_new_from_stock("gtk-save", 0);
    gtk_widget_show(save);
    gtk_container_add(GTK_CONTAINER(menu), save);
    // Disabled until save functionality is implemented:
    gtk_widget_set_sensitive(save, FALSE); 

    // Save as
    GtkWidget *saveAs = gtk_image_menu_item_new_from_stock("gtk-save-as", 0);
    gtk_widget_show(saveAs);
    gtk_container_add(GTK_CONTAINER(menu), saveAs);
    // Disabled until save-as functionality is implemented:
    gtk_widget_set_sensitive(saveAs, FALSE);
    
    GtkWidget *separatormenuitem1 = gtk_separator_menu_item_new();
    gtk_widget_show(separatormenuitem1);
    gtk_container_add(GTK_CONTAINER(menu), separatormenuitem1);

    // Properties
    GtkWidget *properties =
        gtk_image_menu_item_new_from_stock("gtk-properties", 0);
    gtk_widget_show(properties);
    gtk_container_add(GTK_CONTAINER(menu), properties);
    g_signal_connect(properties, "activate", G_CALLBACK(menuMovieInfo), this);

    GtkWidget *separator2 = gtk_separator_menu_item_new();
    gtk_widget_show(separator2);
    gtk_container_add(GTK_CONTAINER(menu), separator2);

    GtkWidget *quit = gtk_image_menu_item_new_from_stock("gtk-quit", 0);
    gtk_widget_show(quit);
    gtk_container_add(GTK_CONTAINER(menu), quit);
    g_signal_connect(quit, "activate", G_CALLBACK(menuQuit), this);
}

// Create an Edit menu that can be used from the menu bar or the popup.
void
GtkGui::createEditMenu(GtkWidget *obj)
{
    
    GtkWidget *menuitem = gtk_menu_item_new_with_mnemonic(_("_Edit"));
    gtk_widget_show(menuitem);
    gtk_container_add(GTK_CONTAINER(obj), menuitem);
    
    GtkWidget *menu = gtk_menu_new();
    gtk_menu_item_set_submenu(GTK_MENU_ITEM(menuitem), menu);

    GtkWidget *preferences =
        gtk_image_menu_item_new_from_stock("gtk-preferences", 0);
    gtk_widget_show(preferences);
    gtk_container_add(GTK_CONTAINER(menu), preferences);

    g_signal_connect(preferences, "activate", G_CALLBACK(menuPreferences),
                      this);
}

// Create a Help menu that can be used from the menu bar or the popup.
void
GtkGui::createHelpMenu(GtkWidget *obj)
{
    GtkWidget *menuitem = gtk_menu_item_new_with_mnemonic(_("_Help"));
    gtk_widget_show(menuitem);
    gtk_container_add(GTK_CONTAINER (obj), menuitem);
    
    GtkWidget *menu = gtk_menu_new();
    gtk_menu_item_set_submenu(GTK_MENU_ITEM(menuitem), menu);

    GtkWidget *about = gtk_image_menu_item_new_from_stock("gtk-about", 0);
    gtk_widget_show(about);
    gtk_container_add(GTK_CONTAINER(menu), about);
    
    g_signal_connect(about, "activate", G_CALLBACK(menuAbout), this);
}


// Create a View menu that can be used from the menu bar or the popup.
void
GtkGui::createViewMenu(GtkWidget *obj)
{

    GtkWidget *menuitem = gtk_menu_item_new_with_mnemonic (_("_View"));
    gtk_widget_show (menuitem);
    gtk_container_add (GTK_CONTAINER (obj), menuitem);
    
    GtkWidget *menu = gtk_menu_new ();
    gtk_menu_item_set_submenu (GTK_MENU_ITEM (menuitem), menu);

    // Refresh
    GtkWidget *refresh = gtk_image_menu_item_new_with_label(_("Redraw"));
    gtk_image_menu_item_set_image(GTK_IMAGE_MENU_ITEM(refresh),
        gtk_image_new_from_stock("gtk-refresh", GTK_ICON_SIZE_MENU));
    gtk_menu_append(menu, refresh);
    gtk_widget_show(refresh);
    g_signal_connect(refresh, "activate", G_CALLBACK(menuRefreshView), this);

    // Fullscreen
#if GTK_CHECK_VERSION(2,8,0)
    GtkWidget *fullscreen = 
        gtk_image_menu_item_new_with_label(_("Toggle fullscreen"));
    gtk_image_menu_item_set_image(GTK_IMAGE_MENU_ITEM(fullscreen),
               gtk_image_new_from_stock("gtk-fullscreen", GTK_ICON_SIZE_MENU));
#else
    GtkWidget *fullscreen = 
        gtk_menu_item_new_with_label(_("Toggle fullscreen"));
#endif
    gtk_menu_append(menu, fullscreen);
    gtk_widget_show(GTK_WIDGET(fullscreen));
    g_signal_connect(fullscreen, "activate", G_CALLBACK(menuFullscreen), this);

// Can be disabled at compile time.
#ifndef DISABLE_REGION_UPDATES_DEBUGGING
    GtkWidget *updated_regions =
        gtk_check_menu_item_new_with_label(_("Show updated ranges"));
   
    gtk_check_menu_item_set_active(GTK_CHECK_MENU_ITEM(updated_regions),
            showUpdatedRegions());

    gtk_menu_append(menu, updated_regions);
    gtk_widget_show(updated_regions);
    g_signal_connect(updated_regions, "activate",
                     G_CALLBACK(menuShowUpdatedRegions), this);
#endif

    createQualityMenu(menu);

}

// Create a Quality menu that can be used from the View menu
void
GtkGui::createQualityMenu(GtkWidget *obj)
{
    GNASH_REPORT_FUNCTION;

    GtkWidget *menuitem = gtk_menu_item_new_with_mnemonic (_("_Quality"));
    gtk_widget_show (menuitem);
    gtk_container_add (GTK_CONTAINER (obj), menuitem);
    
    GtkWidget *menu = gtk_menu_new ();
    gtk_menu_item_set_submenu (GTK_MENU_ITEM (menuitem), menu);

    // TODO: use to also show current quality state

    // Low
    GtkWidget* item = gtk_menu_item_new_with_label(_("Low"));
    gtk_menu_append(menu, item);
    gtk_widget_show(item);
    g_signal_connect(item, "activate", G_CALLBACK(menuQualityLow), this);

    // Medium
    item = gtk_menu_item_new_with_label(_("Medium"));
    gtk_menu_append(menu, item);
    gtk_widget_show(item);
    g_signal_connect(item, "activate", G_CALLBACK(menuQualityMedium), this);

    // High
    item = gtk_menu_item_new_with_label(_("High"));
    gtk_menu_append(menu, item);
    gtk_widget_show(item);
    g_signal_connect(item, "activate", G_CALLBACK(menuQualityHigh), this);

    // Best
    item = gtk_menu_item_new_with_label(_("Best"));
    gtk_menu_append(menu, item);
    gtk_widget_show(item);
    g_signal_connect(item, "activate", G_CALLBACK(menuQualityBest), this);

}

// Create a Control menu that can be used from the menu bar or the popup.
void
GtkGui::createControlMenu(GtkWidget *obj)
{

    // Movie Control Menu
    GtkWidget *control = gtk_menu_item_new_with_mnemonic(_("Movie _Control"));
    gtk_widget_show(control);
    gtk_container_add(GTK_CONTAINER(obj), control);
    
    GtkWidget *menu = gtk_menu_new();
    gtk_menu_item_set_submenu(GTK_MENU_ITEM(control), menu);

    // Play
#if GTK_CHECK_VERSION(2,6,0)
    GtkWidget *play = gtk_image_menu_item_new_from_stock("gtk-media-play", 0);
#else
    GtkWidget *play = gtk_menu_item_new_with_label(_("Play"));
#endif
    gtk_menu_append(menu, play);
    gtk_widget_show(play);    
    g_signal_connect (play, "activate", G_CALLBACK(menuPlay), this);

    // Pause
#if GTK_CHECK_VERSION(2,6,0)
    GtkWidget *pause = 
        gtk_image_menu_item_new_from_stock ("gtk-media-pause", 0);
#else
    GtkWidget *pause = gtk_menu_item_new_with_label(_("Pause"));
#endif
    gtk_menu_append(menu, pause);
    gtk_widget_show(pause);
    g_signal_connect(pause, "activate", G_CALLBACK(menuPause), this);

    // Stop
#if GTK_CHECK_VERSION(2,6,0)
    GtkWidget *stop = gtk_image_menu_item_new_from_stock("gtk-media-stop", 0);
#else
    GtkWidget *stop = gtk_menu_item_new_with_label(_("Stop"));
#endif
    gtk_menu_append(menu, stop);
    gtk_widget_show(stop);
    g_signal_connect(stop, "activate", G_CALLBACK(menuStop), this);

    GtkWidget *separator1 = gtk_separator_menu_item_new();
    gtk_widget_show(separator1);
    gtk_container_add(GTK_CONTAINER(menu), separator1);

    // Restart
    // 
    GtkWidget *restart = gtk_image_menu_item_new_with_label(_("Restart Movie"));

    // Suitable image?
    gtk_menu_append(menu, restart);
    gtk_widget_show(restart);
    g_signal_connect(restart, "activate", G_CALLBACK(menuRestart), this);

}

// This assumes that the parent of _drawingArea is _window, which
// isn't the case in the plugin fullscreen (it's _overlay). Currently
// we return from fullscreen when Gui::stop() is called, which
// seems like a good idea, and also avoids this problem.
void
GtkGui::stopHook()
{

    // Assert they're either both initialised or both uninitialised
    assert ((_resumeButton && _vbox) || !(_resumeButton || _vbox));
    if (_resumeButton) {
        gtk_box_pack_start(GTK_BOX(_vbox), _resumeButton, FALSE, FALSE, 0);
    }

    stopAdvanceTimer();
}

void
GtkGui::playHook()
{
    assert ((_resumeButton && _vbox) || !(_resumeButton || _vbox));
    if (_resumeButton) {
        gtk_container_remove(GTK_CONTAINER(_vbox), _resumeButton);
    }

    startAdvanceTimer();
}

// See if the X11 server we're using supports an extension.
bool 
GtkGui::checkX11Extension(const std::string& ext)
{
    
    int n = 0;
    char **extlist = XListExtensions(GDK_DISPLAY(), &n);

    if (extlist) {
        for (int i = 0; i < n; i++) {
            if (std::strncmp(ext.c_str(), extlist[i], ext.size()) == 0) {
                return true;
            }
        }
    }
    // do not free, Xlib can depend on contents being unaltered
    return false;
}


/// Anonymous namespace for callbacks, local functions, event handlers etc.
namespace {

static GList *pixmaps_directories = NULL;

// Adds the Gnash icon to a window.
void
addGnashIcon(GtkWindow* window)
{
    GdkPixbuf *window_icon_pixbuf = createPixbuf ("GnashG.png");
    if (window_icon_pixbuf) {
        gtk_window_set_icon (GTK_WINDOW (window), window_icon_pixbuf);
        gdk_pixbuf_unref (window_icon_pixbuf);
    }
}

/* This is an internally used function to create pixmaps. */
GdkPixbuf*
createPixbuf (const gchar *filename)
{
    gchar *pathname = NULL;
    GdkPixbuf *pixbuf;
    GError *error = NULL;

    if (!filename || !filename[0])
       return NULL;

    pathname = findPixmapFile (filename);

    if (!pathname) {
        log_error (_("Couldn't find pixmap file: %s"), filename);
        g_warning (_("Couldn't find pixmap file: %s"), filename);
        return NULL;
    }

    pixbuf = gdk_pixbuf_new_from_file (pathname, &error);
    if (!pixbuf) {
        log_error (_("Failed to load pixbuf file: %s: %s"), pathname, error->message);
        g_error_free (error);
    }
    g_free (pathname);
    return pixbuf;
}

key::code
gdk_to_gnash_key(guint key)
{
    key::code c(key::INVALID);

    // ascii 32-126 in one range:    
    if (key >= GDK_space && key <= GDK_asciitilde) {
        c = (key::code) ((key - GDK_space) + key::SPACE);
    }

    // Function keys:
    else if (key >= GDK_F1 && key <= GDK_F15)    {
        c = (key::code) ((key - GDK_F1) + key::F1);
    }

    // Keypad:
    else if (key >= GDK_KP_0 && key <= GDK_KP_9) {
        c = (key::code) ((key - GDK_KP_0) + key::KP_0);
    }

    // Extended ascii:
    else if (key >= GDK_nobreakspace && key <= GDK_ydiaeresis) {
        c = (key::code) ((key - GDK_nobreakspace) + 
                key::NOBREAKSPACE);
    }

    // non-character keys don't correlate, so use a look-up table.
    else {
        struct {
            guint             gdk;
            key::code  gs;
        } table[] = {
            { GDK_BackSpace, key::BACKSPACE },
            { GDK_Tab, key::TAB },
            { GDK_Clear, key::CLEAR },
            { GDK_Return, key::ENTER },
            
            { GDK_Shift_L, key::SHIFT },
            { GDK_Shift_R, key::SHIFT },
            { GDK_Control_L, key::CONTROL },
            { GDK_Control_R, key::CONTROL },
            { GDK_Alt_L, key::ALT },
            { GDK_Alt_R, key::ALT },
            { GDK_Caps_Lock, key::CAPSLOCK },
            
            { GDK_Escape, key::ESCAPE },
            
            { GDK_Page_Down, key::PGDN },
            { GDK_Page_Up, key::PGUP },
            { GDK_Home, key::HOME },
            { GDK_End, key::END },
            { GDK_Left, key::LEFT },
            { GDK_Up, key::UP },
            { GDK_Right, key::RIGHT },
            { GDK_Down, key::DOWN },
            { GDK_Insert, key::INSERT },
            { GDK_Delete, key::DELETEKEY },
            
            { GDK_Help, key::HELP },
            { GDK_Num_Lock, key::NUM_LOCK },

            { GDK_VoidSymbol, key::INVALID }
        };
        
        for (int i = 0; table[i].gdk != GDK_VoidSymbol; i++) {
            if (key == table[i].gdk) {
                c = table[i].gs;
                break;
            }
        }
    }
    
    return c;
}

int
gdk_to_gnash_modifier(int state)
{
    int modifier = key::GNASH_MOD_NONE;

    if (state & GDK_SHIFT_MASK) {
      modifier = modifier | key::GNASH_MOD_SHIFT;
    }
    if (state & GDK_CONTROL_MASK) {
      modifier = modifier | key::GNASH_MOD_CONTROL;
    }
    if (state & GDK_MOD1_MASK) {
      modifier = modifier | key::GNASH_MOD_ALT;
    }

    return modifier;
}

/* Use this function to set the directory containing installed pixmaps. */
void
addPixmapDirectory(const gchar* directory)
{
    pixmaps_directories = 
        g_list_prepend(pixmaps_directories, g_strdup (directory));
}


/* This is an internally used function to find pixmap files. */
gchar*
findPixmapFile(const gchar* filename)
{
    GList *elem;

    /* We step through each of the pixmaps directory to find it. */
    elem = pixmaps_directories;
    while (elem) {
        gchar *pathname = g_strdup_printf ("%s%s%s", (gchar*)elem->data,
                G_DIR_SEPARATOR_S, filename);
        if (g_file_test (pathname, G_FILE_TEST_EXISTS))
            return pathname;
        g_free (pathname);
        elem = elem->next;
    }
    return NULL;
}


///////////////////////////////////////////////////////////////////////////////
///////////////////////////////////////////////////////////////////////////////
///                                                                         ///
///                             Event Handlers                              ///
///                                                                         ///
///////////////////////////////////////////////////////////////////////////////
///////////////////////////////////////////////////////////////////////////////

gboolean
configureEvent(GtkWidget *const /*widget*/, GdkEventConfigure *const event,
        const gpointer data)
{
    GtkGui* obj = static_cast<GtkGui*>(data);
    obj->resize_view(event->width, event->height);

    return false;
}

gboolean
realizeEvent(GtkWidget* /*widget*/, GdkEvent* /*event*/, gpointer /*data*/)
{
    return true;
}

// Shut everything down and exit when we're destroyed as a window
gboolean
deleteEvent(GtkWidget* /*widget*/, GdkEvent* /*event*/, gpointer data)
{
    Gui* gui = static_cast<Gui*>(data);
    gui->quit();
    return true;
}


gboolean
keyPressEvent(GtkWidget *const /*widget*/, GdkEventKey *const event,
        const gpointer data)
{

    Gui* gui = static_cast<Gui*>(data);

    /* Forward key event to gnash */
    key::code c = gdk_to_gnash_key(event->keyval);
    int mod = gdk_to_gnash_modifier(event->state);
    
    if (c != key::INVALID) {
        gui->notify_key_event(c, mod, true);
    }
        
    return true;
}

gboolean
keyReleaseEvent(GtkWidget *const /*widget*/, GdkEventKey *const event,
        const gpointer data)
{

    Gui* gui = static_cast<Gui*>(data);

    /* Forward key event to gnash */
    key::code    c = gdk_to_gnash_key(event->keyval);
    int mod = gdk_to_gnash_modifier(event->state);
    
    if (c != key::INVALID) {
        gui->notify_key_event(c, mod, false);
    }
    
    return true;
}

gboolean
buttonPressEvent(GtkWidget *const /*widget*/, GdkEventButton *const event,
        const gpointer data)
{

    /// Double- and triple-clicks should not send an extra event!
    /// Flash has no built-in double click.
    if (event->type != GDK_BUTTON_PRESS) return false;

    GtkGui *obj = static_cast<GtkGui*>(data);

    obj->grabFocus();

    int    mask = 1 << (event->button - 1);
    obj->notify_mouse_clicked(true, mask);
    return true;
}

gboolean
buttonReleaseEvent(GtkWidget * const /*widget*/,
     GdkEventButton * const event, const gpointer data)
{
    Gui *obj = static_cast<Gui*>(data);

    int    mask = 1 << (event->button - 1);
    obj->notify_mouse_clicked(false, mask);
    return true;
}

gboolean
motionNotifyEvent(GtkWidget *const /*widget*/, GdkEventMotion *const event,
        const gpointer data)
{
    Gui *obj = static_cast<Gui *>(data);

    obj->notify_mouse_moved(event->x, event->y);
    return true;
}

///////////////////////////////////////////////////////////////////////////////
///////////////////////////////////////////////////////////////////////////////
///                                                                         ///
///                             Callbacks                                   ///
///                                                                         ///
///////////////////////////////////////////////////////////////////////////////
///////////////////////////////////////////////////////////////////////////////

/// This method is called when the "OK" button is clicked in the open file
/// dialog. For GTK <= 2.4.0, this is a callback called by GTK itself.
void
openFile(GtkWidget *widget, gpointer /* user_data */)
{
#if 0
    // We'll need this when implementing file opening.
    GtkGui* gui = static_cast<GtkGui*>(user_data);
#endif
   
#if GTK_CHECK_VERSION(2,4,0)
    char* filename = gtk_file_chooser_get_filename (GTK_FILE_CHOOSER (widget));
#else   
    GtkWidget* file_selector = gtk_widget_get_ancestor(widget,
                                 g_type_from_name("GtkFileSelection"));

    GtkFileSelection* filesel = GTK_FILE_SELECTION (file_selector);
    const char* filename = gtk_file_selection_get_filename (filesel);
#endif

    // FIXME: we want to do something like calling gtk_main_quit here, so
    // run() will return. If run() is then changed to return a pointer to the
    // next file to be played, then the Player class can play the next file,
    // unless run() returns NULL.
    log_error (_("Attempting to open file %s.\n"
               "NOTE: the file open functionality is not yet implemented!"),
               filename);

#if GTK_CHECK_VERSION(2,4,0)
    g_free(filename);
#endif
}


void
menuOpenFile(GtkMenuItem* /*menuitem*/, gpointer data)
{
    GtkWidget* dialog;
    GtkGui* gui = static_cast<GtkGui*>(data);

#if GTK_CHECK_VERSION(2,4,0)
    dialog = gtk_file_chooser_dialog_new (_("Open file"),
                                          NULL,
                                          GTK_FILE_CHOOSER_ACTION_OPEN,
                                          GTK_STOCK_CANCEL, GTK_RESPONSE_CANCEL,
                                          GTK_STOCK_OPEN, GTK_RESPONSE_ACCEPT,
                                          NULL);
    
    if (gtk_dialog_run (GTK_DIALOG (dialog)) == GTK_RESPONSE_ACCEPT) {
        openFile(dialog, gui);
    }
    
    gtk_widget_destroy (dialog);
#else
    dialog = gtk_file_selection_new (_("Open file"));

    GtkFileSelection* selector = GTK_FILE_SELECTION(dialog);

    g_signal_connect (selector->ok_button, "clicked", G_CALLBACK (openFile),
                      gui);

    g_signal_connect_swapped(selector->ok_button, "clicked", 
                              G_CALLBACK(gtk_widget_destroy), dialog);

    g_signal_connect_swapped(selector->cancel_button, "clicked",
                              G_CALLBACK(gtk_widget_destroy), dialog); 
   
    gtk_widget_show (dialog);
#endif // GTK_CHECK_VERSION(2,4,0)
}


/// 'About' callback
void
menuAbout(GtkMenuItem* /*menuitem*/, gpointer data)
{
    GtkGui* gui = static_cast<GtkGui*>(data);
    gui->showAboutDialog();
}

/// Preferences callback
void
menuPreferences(GtkMenuItem* /*menuitem*/, gpointer data)
{
    GtkGui* gui = static_cast<GtkGui*>(data);
    gui->showPreferencesDialog();
}

// Properties Callback
void
menuMovieInfo(GtkMenuItem* /*menuitem*/, gpointer data)
{
    GtkGui* gui = static_cast<GtkGui*>(data);
    gui->showPropertiesDialog();
}

/// \brief This pops up the menu when the right mouse button is clicked
gint
popupHandler(GtkWidget *widget, GdkEvent *event)
{
    GtkMenu *menu = GTK_MENU(widget);
    
    if( _showMenuState ) {
        if (event->type == GDK_BUTTON_PRESS) {
            GdkEventButton* event_button =
                            reinterpret_cast<GdkEventButton*>(event);
            if (event_button->button == 3) {
                gtk_menu_popup(menu, NULL, NULL, NULL, NULL,
                               event_button->button, event_button->time);
                return TRUE;
            } 
        }
    }

    return FALSE;
}

/// \brief This handles the alternative popup for showMenu 
gint
popupHandlerAlt(GtkWidget *widget, GdkEvent *event)
{
    GtkMenu *menu = GTK_MENU(widget);
    
    
    if( !_showMenuState ) {
        if (event->type == GDK_BUTTON_PRESS) {
            GdkEventButton* event_button =
                            reinterpret_cast<GdkEventButton*>(event);
            if (event_button->button == 3) {
                gtk_menu_popup(menu, NULL, NULL, NULL, NULL,
                               event_button->button, event_button->time);
                return TRUE;
            } 
        }
    }

    return FALSE;
}

/// \brief Toggle the sound on or off
void
menuSound(GtkMenuItem* /*menuitem*/, gpointer data)
{
    Gui* gui = static_cast<Gui*>(data);
    gui->toggleSound();
}

void
menuFullscreen(GtkMenuItem* /*menuitem*/, gpointer data)
{
    Gui* gui = static_cast<Gui*>(data);
    gui->toggleFullscreen();
}

void
timeoutQuit(gpointer data)
{
    Gui* gui = static_cast<Gui*>(data);
    gui->quit();
}


/// \brief restart the movie from the beginning
void
menuRestart(GtkMenuItem* /*menuitem*/, gpointer data)
{
    Gui* gui = static_cast<Gui*>(data);
    gui->restart();
}

void
menuQuit(GtkMenuItem* /*menuitem*/, gpointer data)
{
    Gui* gui = static_cast<Gui*>(data);
    gui->quit();
}

/// \brief Start the movie playing from the current frame.
void
menuPlay(GtkMenuItem* /*menuitem*/, gpointer data)
{
    Gui* gui = static_cast<Gui*>(data);
    gui->play();
}

/// \brief toggle between playing or paused.
void
menuPause(GtkMenuItem* /*menuitem*/, gpointer data)
{
    Gui* gui = static_cast<Gui*>(data);
    gui->pause();
}

/// \brief stop the movie that's playing.
void
menuStop(GtkMenuItem* /*menuitem*/, gpointer data)
{
    Gui* gui = static_cast<Gui*>(data);
    gui->stop();
}


/// \brief Force redraw
void
menuRefreshView(GtkMenuItem* /*menuitem*/, gpointer data)
{
    Gui* gui = static_cast<Gui*>(data);
    gui->refreshView();
}

/// \brief Force redraw
void
menuShowUpdatedRegions(GtkMenuItem* /*menuitem*/, gpointer data)
{
    Gui* gui = static_cast<Gui*>(data);
    gui->showUpdatedRegions(!gui->showUpdatedRegions());
    
    // refresh to clear the remaining red lines...
    if (!gui->showUpdatedRegions()) {
        gui->refreshView();
    }
}

/// \brief Set quality to LOW level
void
menuQualityLow(GtkMenuItem* /*menuitem*/, gpointer data)
{
    Gui* gui = static_cast<Gui*>(data);
    gui->setQuality(QUALITY_LOW);
}

/// \brief Set quality to MEDIUM level
void
menuQualityMedium(GtkMenuItem* /*menuitem*/, gpointer data)
{
    Gui* gui = static_cast<Gui*>(data);
    gui->setQuality(QUALITY_MEDIUM);
}

/// \brief Set quality to HIGH level
void
menuQualityHigh(GtkMenuItem* /*menuitem*/, gpointer data)
{
    Gui* gui = static_cast<Gui*>(data);
    gui->setQuality(QUALITY_HIGH);
}

/// \brief Set quality to BEST level
void
menuQualityBest(GtkMenuItem* /*menuitem*/, gpointer data)
{
    Gui* gui = static_cast<Gui*>(data);
    gui->setQuality(QUALITY_BEST);
}

gboolean
fd_callback_handler(GIOChannel *source, GIOCondition /*condition*/,
                    gpointer data)
{
    Gui* gui = static_cast<Gui*>(data);

    gui->callCallback(g_io_channel_unix_get_fd (source));

    return true;
}


} // anonymous namespace

} // end of namespace gnash

// local Variables:
// mode: C++
// indent-tabs-mode: nil
// End:<|MERGE_RESOLUTION|>--- conflicted
+++ resolved
@@ -42,12 +42,9 @@
 #include <va/va.h>
 #include "vaapi_utils.h"
 #endif
-<<<<<<< HEAD
 #ifdef HAVE_VA_VA_X11_H
 #include <va/va_x11.h>
 #endif
-=======
->>>>>>> 5b442198
 
 #ifdef HAVE_X11
 #include <X11/keysym.h>
@@ -257,25 +254,6 @@
         }
     }
 
-<<<<<<< HEAD
-=======
-#ifdef HAVE_VA_VA_X11_H
-    if (hwaccel == "vaapi") {
-        char *driver_name = NULL;
-        struct VADisplayContext *pDisplayContext = (struct VADisplayContext *)GDK_DISPLAY();
-        if (pDisplayContext->vaGetDriverName(pDisplayContext, &driver_name) == 0) {
-            if ((strcmp(driver_name, "nvidia" ) == 0) || (strcmp(driver_name, "vdpau" ) == 0) || (strcmp(driver_name, "s3g" ) == 0)) {
-                log_debug("found supported vaapi driver for %s", driver_name);
-            } else {
-                log_error("No vaapi driver found for %s!", driver_name);
-            }
-        } else {
-            log_error("Coildn't get the VAAPI driver name!");
-        }
-    }
-#endif
-
->>>>>>> 5b442198
 #ifdef BUILD_CANVAS
     _canvas = gnash_canvas_new();
     gnash_canvas_setup(GNASH_CANVAS(_canvas), hwaccel, renderer, argc, argv);
