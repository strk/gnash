--- conflicted
+++ resolved
@@ -218,12 +218,6 @@
 	cp Info.plist $(bundle_name)/Contents/Info.plist
 	cp -f aqua-gnash $(bundle_name)/Contents/MacOS/Gnash
 	cp -f images/GnashG.icns $(bundle_name)/Contents/Resources/
-<<<<<<< HEAD
-
-# Rebuild with GCC 4.x Mudflap support
-mudflap:
-	@echo "Rebuilding with GCC Mudflap support"
-	$(MAKE) CXXFLAGS="$(CXXFLAGS) -fmudflap" LDFLAGS="$(LDFLAGS) -lmudflap"
 
 clean-hook:
 	-rm -f core.* $(CLEANFILES)
@@ -241,6 +235,4 @@
 	$(DIRECTFB_CFLAGS)
 #       -DUSE_TESTSUITE
 test_glue_LDADD = $(GNASH_LIBS)
-endif
-=======
->>>>>>> 6dca10c5
+endif