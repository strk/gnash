--- conflicted
+++ resolved
@@ -624,17 +624,10 @@
 	    DejaGnu.fail("typeof(tfObj.display) != 'block'");
 	}
 	
-<<<<<<< HEAD
 	if (Std.string(untyped __typeof__(tfObj.tabStops)) == 'null') {
 		DejaGnu.pass("typeof(tfObj.tabStops) == 'null'");
 	} else {
 	    DejaGnu.fail("typeof(tfObj.tabStops) != 'null'");
-=======
-	if (untyped __typeof__(tfObj.tabStops) == 'null') {
-        DejaGnu.xpass("[ln:"+here.lineNumber+"]Good, tfObj.tabStops is a  'null'.");
-	} else {
-        DejaGnu.xfail("[ln:"+here.lineNumber+"]Wrong, tfObj.tabStops is not 'null'.");
->>>>>>> 9e322649
 	}
 
 	if (untyped tfObj.leading == 4) {
@@ -728,20 +721,10 @@
 	    DejaGnu.fail("typeof(tfObj.display) != 'undefined'");
 	}
 
-<<<<<<< HEAD
 	if (Std.string(untyped __typeof__(tfObj.tabStops)) == 'null') {
 		DejaGnu.pass("typeof(tfObj.tabStops) == 'null'");
 	} else {
 	    DejaGnu.fail("typeof(tfObj.tabStops) != 'null'");
-=======
-    DejaGnu.note("tabStops: " + untyped __typeof__(tfObj.tabStops));
-    DejaGnu.note("tabStops: " + tfObj.tabStops);
-    DejaGnu.note("tabStops: " + untyped tfObj.hasOwnProperty(tabStops));
-	if ( untyped __typeof__(tfObj.tabStops) == 'null') {
-        DejaGnu.pass("[ln:"+here.lineNumber+"]Good, tfObj.tabStops is 'null'.");
-	} else {
-        DejaGnu.fail("[ln:"+here.lineNumber+"]Wrong, tfObj.tabStops is not 'null'.");
->>>>>>> 9e322649
 	}
 
 	if (tfObj.target == "tgt") {
