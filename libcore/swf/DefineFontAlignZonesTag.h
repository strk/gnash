// 
//   Copyright (C) 2005, 2006, 2007, 2008, 2009 Free Software Foundation, Inc.
// 
// This program is free software; you can redistribute it and/or modify
// it under the terms of the GNU General Public License as published by
// the Free Software Foundation; either version 3 of the License, or
// (at your option) any later version.
// 
// This program is distributed in the hope that it will be useful,
// but WITHOUT ANY WARRANTY; without even the implied warranty of
// MERCHANTABILITY or FITNESS FOR A PARTICULAR PURPOSE.  See the
// GNU General Public License for more details.
// 
// You should have received a copy of the GNU General Public License
// along with this program; if not, write to the Free Software
// Foundation, Inc., 51 Franklin St, Fifth Floor, Boston, MA  02110-1301  USA


#ifndef GNASH_SWF_DEFINEFONTALIGNZONESTAG_H
#define GNASH_SWF_DEFINEFONTALIGNZONESTAG_H

#ifdef HAVE_CONFIG_H
#include "gnashconfig.h"
#endif

// Forward declarations
namespace gnash {
	class movie_definition;
	class SWFStream;
}

namespace gnash {
namespace SWF {

class DefineFontAlignZonesTag {
public:

	enum {
		THIN = 0,
		MEDIUM = 1,
		THICK = 2
	};


<<<<<<< HEAD
	static void loader(SWFStream& in, TagType tag, movie_definition& m, const RunResources & r);
=======
	static void loader(SWFStream& in, TagType tag, movie_definition& m,
            const RunResources& r);
>>>>>>> e1e657fb

private:

    /// Construct a DefineFoneAlignZonesTag
    //
    /// This should only be called from the loader() function.
	DefineFontAlignZonesTag(movie_definition& m, SWFStream& in);

	unsigned short _font2_id_ref;

	unsigned _csm_table_int;

};





} // namespace gnash::SWF
} // namespace gnash


#endif // GNASH_SWF_DEFINEFONTALIGNZONESTAG_H


// Local Variables:
// mode: C++
// indent-tabs-mode: t
// End:<|MERGE_RESOLUTION|>--- conflicted
+++ resolved
@@ -42,12 +42,8 @@
 	};
 
 
-<<<<<<< HEAD
-	static void loader(SWFStream& in, TagType tag, movie_definition& m, const RunResources & r);
-=======
 	static void loader(SWFStream& in, TagType tag, movie_definition& m,
             const RunResources& r);
->>>>>>> e1e657fb
 
 private:
 
