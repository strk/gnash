--- conflicted
+++ resolved
@@ -115,20 +115,8 @@
     /// @param parent
     ///     Parent of the created instance in the display list.
     ///     May be 0 for top-level movies (_level#).
-<<<<<<< HEAD
-    ///
-    /// @param id
-    ///     Identifier of the DisplayObject definition this is an instance
-    ///     of. This is required by DisplayObject class, but probably
-    ///     to be deprecated if every instance has a reference to its
-    ///     definition, which should know its id...
-    ///
     MovieClip(as_object* object, const movie_definition* def,
             Movie* root, DisplayObject* parent);
-=======
-    MovieClip(const movie_definition* const def, Movie* root,
-            DisplayObject* parent);
->>>>>>> d056bd1d
 
     virtual ~MovieClip();
 
