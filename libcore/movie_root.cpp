// movie_root.cpp:  The root movie, for Gnash.
// 
//   Copyright (C) 2005, 2006, 2007, 2008, 2009, 2010 Free Software
//   Foundation, Inc
// 
// This program is free software; you can redistribute it and/or modify
// it under the terms of the GNU General Public License as published by
// the Free Software Foundation; either version 3 of the License, or
// (at your option) any later version.
// 
// This program is distributed in the hope that it will be useful,
// but WITHOUT ANY WARRANTY; without even the implied warranty of
// MERCHANTABILITY or FITNESS FOR A PARTICULAR PURPOSE.  See the
// GNU General Public License for more details.
//
// You should have received a copy of the GNU General Public License
// along with this program; if not, write to the Free Software
// Foundation, Inc., 51 Franklin St, Fifth Floor, Boston, MA  02110-1301  USA
// 

#include "GnashSystemIOHeaders.h" // write()

#include "movie_root.h"
#include "log.h"
#include "MovieClip.h"
#include "Movie.h" // for implicit upcast to MovieClip
#include "VM.h"
#include "ExecutableCode.h"
#include "URL.h"
#include "namedStrings.h"
#include "GnashException.h"
#include "sound_handler.h"
#include "Timers.h"
#include "GnashKey.h"
#include "MovieFactory.h"
#include "GnashAlgorithm.h"
#include "GnashNumeric.h"
#include "Global_as.h"
#include "utf8.h"
#include "IOChannel.h"
#include "RunResources.h"
#include "Renderer.h"
#include "ExternalInterface.h"

#include <sys/ioctl.h>
#include <sys/types.h>
#include <boost/algorithm/string/erase.hpp>
#include <boost/algorithm/string/replace.hpp>
#include <utility>
#include <iostream>
#include <string>
#include <sstream>
#include <map>
#include <bitset>
#include <typeinfo>
#include <cassert>
#include <functional> // std::bind2nd, std::equal_to
#include <boost/algorithm/string/case_conv.hpp>
#include <boost/bind.hpp>

#ifdef USE_SWFTREE
# include "tree.hh"
#endif

//#define GNASH_DEBUG 1
//#define GNASH_DEBUG_LOADMOVIE_REQUESTS_PROCESSING 1
//#define GNASH_DEBUG_TIMERS_EXPIRATION 1

// Defining the macro below prints info about
// cleanup of live chars (advanceable + key/mouse listeners)
// Is useful in particular to check for cost of multiple scans
// when a movie destruction destrois more elements.
//
// NOTE: I think the whole confusion here was introduced
//       by zou making it "optional" to ::unload() childs
//       when being unloaded. Zou was trying to avoid
//       queuing an onUnload event, which I suggested we'd
//       do by having unload() take an additional argument
//       or similar. Failing to tag childs as unloaded
//       will result in tagging them later (in ::destroy)
//       which will require scanning the lists again
//       (key/mouse + advanceable).
//       See https://savannah.gnu.org/bugs/index.php?21804
//
//#define GNASH_DEBUG_DLIST_CLEANUP 1

namespace gnash {

namespace {
    bool generate_mouse_button_events(movie_root& mr, MouseButtonState& ms);
    const DisplayObject* getNearestObject(const DisplayObject* o);
    as_object* getBuiltinObject(movie_root& mr, string_table::key cl);
}

}

namespace gnash {

inline bool
movie_root::testInvariant() const
{
    // TODO: fill this function !
    // The _movies map can not invariantably
    // be non-empty as the stage is autonomous
    // itself
    //assert( ! _movies.empty() );

    return true;
}


movie_root::movie_root(const movie_definition& def,
        VirtualClock& clock, const RunResources& runResources)
    :
    _runResources(runResources),
    _originalURL(def.get_url()),
    _vm(VM::init(def.get_version(), *this, clock)),
    _interfaceHandler(0),
    _fsCommandHandler(0),
    m_viewport_x0(0),
    m_viewport_y0(0),
    m_viewport_width(1),
    m_viewport_height(1),
    m_background_color(255, 255, 255, 255),
    m_background_color_set(false),
    m_timer(0.0f),
    m_mouse_x(0),
    m_mouse_y(0),
    m_mouse_buttons(0),
    _lastTimerId(0),
    _lastKeyEvent(key::INVALID),
    _currentFocus(0),
    m_drag_state(),
    _movies(),
    _rootMovie(0),
    _invalidated(true),
    _disableScripts(false),
    _processingActionLevel(PRIORITY_SIZE),
    _hostfd(-1),
    _controlfd(-1),
    _quality(QUALITY_HIGH),
    _alignMode(0),
    _allowScriptAccess(SCRIPT_ACCESS_SAME_DOMAIN),
    _marshallExceptions(false),
    _showMenu(true),
    _scaleMode(SCALEMODE_SHOWALL),
    _displayState(DISPLAYSTATE_NORMAL),
    _recursionLimit(256),
    _timeoutLimit(15),
    _movieAdvancementDelay(83), // ~12 fps by default
    _lastMovieAdvancement(0),
    _unnamedInstance(0),
    _movieLoader(*this)
{
    // This takes care of informing the renderer (if present) too.
    setQuality(QUALITY_HIGH);
}

void
movie_root::disableScripts()
{
    _disableScripts = true;

    // NOTE: we won't clear the action queue now
    // to avoid invalidating iterators as we've
    // been probably called during processing
    // of the queue.
}

    
size_t
movie_root::nextUnnamedInstance()
{
    return ++_unnamedInstance;
}

void
movie_root::clearActionQueue()
{
    for (int lvl=0; lvl < PRIORITY_SIZE; ++lvl) {
        ActionQueue& q = _actionQueue[lvl];
        deleteChecked(q.begin(), q.end());
        q.clear();
    }
}

void
movie_root::clearIntervalTimers()
{
    deleteSecondElements(_intervalTimers.begin(), _intervalTimers.end());
    _intervalTimers.clear();
}

movie_root::~movie_root()
{
    clearActionQueue();
    clearIntervalTimers();
    _movieLoader.clear();

    assert(testInvariant());
}

Movie*
movie_root::init(movie_definition* def, const MovieClip::MovieVariables& vars,
                 const MovieClip::MovieVariables& scriptables)
{
    Movie* mr = def->createMovie(*_vm.getGlobal());
    mr->setVariables(vars);
    mr->setVariables(scriptables);
    setRootMovie(mr);
    return mr;
}

void
movie_root::setRootMovie(Movie* movie)
{
    _rootMovie = movie;

    m_viewport_x0 = 0;
    m_viewport_y0 = 0;
    const movie_definition* md = movie->definition();
    float fps = md->get_frame_rate();
    _movieAdvancementDelay = static_cast<int>(1000/fps);

    _lastMovieAdvancement = _vm.getTime();

    m_viewport_width = static_cast<int>(md->get_width_pixels());
    m_viewport_height = static_cast<int>(md->get_height_pixels());

    // assert(movie->get_depth() == 0); ?
    movie->set_depth(DisplayObject::staticDepthOffset);

    try
    {
        setLevel(0, movie);

        // actions in first frame of _level0 must execute now,
        // before next advance,
        // or they'll be executed with _currentframe being set to 2
        processActionQueue();
    }
    catch (ActionLimitException& al)
    {
        boost::format fmt = boost::format(_("ActionLimits hit during "
                    "setRootMovie: %s. Disable scripts?")) % al.what();
        handleActionLimitHit(fmt.str());
    }
    catch (ActionParserException& e)
    {
        log_error("ActionParserException thrown during setRootMovie: %s",
                e.what());
    }

    cleanupAndCollect();
}

/*private*/
void
movie_root::handleActionLimitHit(const std::string& msg)
{
    bool disable = true;
    if ( _interfaceHandler ) disable = _interfaceHandler->yesNo(msg);
    else log_error("No user interface registered, assuming 'Yes' answer to "
            "question: %s", msg);
    if ( disable )
    {
        disableScripts();
        clearActionQueue();
    }
}

void
movie_root::cleanupAndCollect()
{
    // Cleanup the stack.
    _vm.getStack().clear();

    cleanupUnloadedListeners();
    cleanupDisplayList();
    GC::get().fuzzyCollect();
}

/* private */
void
movie_root::setLevel(unsigned int num, Movie* movie)
{
    assert(movie != NULL);
    assert(static_cast<unsigned int>(movie->get_depth()) ==
                            num + DisplayObject::staticDepthOffset);


    Levels::iterator it = _movies.find(movie->get_depth());
    if ( it == _movies.end() )
    {
        _movies[movie->get_depth()] = movie; 
    }
    else
    {
        // don't leak overloaded levels

        LevelMovie lm = it->second;
        if (lm == _rootMovie)
        {
            // NOTE: this is not enough to trigger
            //       an application reset. Was tested
            //       but not automated. If curious
            //       use swapDepths against _level0
            //       and load into the new target while
            //       a timeout/interval is active.
            log_debug("Replacing starting movie");
        }

        if ( num == 0 )
        {
            log_debug("Loading into _level0");

            // NOTE: this was tested but not automated, the
            //       test sets an interval and then loads something
            //       in _level0. The result is the interval is disabled.
            clearIntervalTimers();


            // TODO: check what else we should do in these cases 
            //       (like, unregistering all childs etc...)
            //       Tested, but not automated, is that other
            //       levels should be maintained alive.
            // Sat Nov 14 10:31:19 CET 2009
            // ^^^ not confirmed in this date, I think other levels 
            //     are dropped too! (strk)

            m_viewport_width = static_cast<int>(movie->widthPixels());
            m_viewport_height = static_cast<int>(movie->heightPixels());

            // notify  stage replacement
            if ( _interfaceHandler )
            {
                std::stringstream ss;
                ss << m_viewport_width << "x" << m_viewport_height;
                _interfaceHandler->call("Stage.resize", ss.str());
            }
        }

        it->second->destroy();
        it->second = movie;
    }

    movie->set_invalidated();
    
    /// Notify placement 
    movie->stagePlacementCallback();

    assert(testInvariant());
}

void
movie_root::swapLevels(MovieClip* movie, int depth)
{
    assert(movie);

//#define GNASH_DEBUG_LEVELS_SWAPPING 1

    int oldDepth = movie->get_depth();

#ifdef GNASH_DEBUG_LEVELS_SWAPPING
    log_debug("Before swapLevels (source depth %d, target depth %d) "
            "levels are: ", oldDepth, depth);
    for (Levels::const_iterator i=_movies.begin(), e=_movies.end(); i!=e; ++i)
    {
        log_debug(" %d: %p (%s @ depth %d)", i->first,
                (void*)(i->second), i->second->getTarget(),
                i->second->get_depth());
    }
#endif

    if ( oldDepth < DisplayObject::staticDepthOffset ) // should include _level0 !
    {
        IF_VERBOSE_ASCODING_ERRORS(
        log_aserror(_("%s.swapDepth(%d): movie has a depth (%d) below "
                "static depth zone (%d), won't swap its depth"),
                movie->getTarget(), depth, oldDepth,
                DisplayObject::staticDepthOffset);
        );
        return;
    }

    if ( oldDepth >= 0 ) 
    {
        IF_VERBOSE_ASCODING_ERRORS(
        log_aserror(_("%s.swapDepth(%d): movie has a depth (%d) below "
                "static depth zone (%d), won't swap its depth"),
                movie->getTarget(), depth, oldDepth,
                DisplayObject::staticDepthOffset);
        );
        return;
    }

    int oldNum = oldDepth; // -DisplayObject::staticDepthOffset;
    Levels::iterator oldIt = _movies.find(oldNum);
    if ( oldIt == _movies.end() )
    {
        log_debug("%s.swapDepth(%d): target depth (%d) contains no movie",
            movie->getTarget(), depth, oldNum);
        return;
    }

    int newNum = depth; // -DisplayObject::staticDepthOffset;
    movie->set_depth(depth);
    Levels::iterator targetIt = _movies.find(newNum);
    if ( targetIt == _movies.end() )
    {
        _movies.erase(oldIt);
        _movies[newNum] = movie;
    }
    else
    {
        MovieClip* otherMovie = targetIt->second;
        otherMovie->set_depth(oldDepth);
        oldIt->second = otherMovie;
        targetIt->second = movie;
    }
    
#ifdef GNASH_DEBUG_LEVELS_SWAPPING
    log_debug("After swapLevels levels are: ");
    for (Levels::const_iterator i=_movies.begin(), e=_movies.end(); i!=e; ++i)
    {
        log_debug(" %d: %p (%s @ depth %d)", i->first, 
                (void*)(i->second), i->second->getTarget(),
                i->second->get_depth());
    }
#endif
    
    // TODO: invalidate self, not the movie
    //       movie_root::setInvalidated() seems
    //       to do just that, if anyone feels
    //       like more closely research on this
    //       (does level swapping require full redraw always?)
    movie->set_invalidated();
    
    assert(testInvariant());
}

void
movie_root::dropLevel(int depth)
{
    // should be checked by caller
    assert ( depth >= 0 && depth <= 1048575 );

    Levels::iterator it = _movies.find(depth);
    if ( it == _movies.end() )
    {
        log_error("movie_root::dropLevel called against a movie not "
                "found in the levels container");
        return;
    }

    MovieClip* mo = it->second;
    if (mo == _rootMovie)
    {
        IF_VERBOSE_ASCODING_ERRORS(
        log_aserror(_("Original root movie can't be removed"));
        );
        return;
    }

    // TOCHECK: safe to erase here ?
    mo->unload();
    mo->destroy();
    _movies.erase(it);

    assert(testInvariant());
}

void
movie_root::replaceLevel(unsigned int num, Movie* extern_movie)
{
    extern_movie->set_depth(num + DisplayObject::staticDepthOffset);
    Levels::iterator it = _movies.find(extern_movie->get_depth());
    if ( it == _movies.end() )
    {
        log_error("TESTME: loadMovie called on level %d which is not available at load time, skipped placement for now");
        return; // skip
    }

    // TODO: rework this to avoid the double scan 
    setLevel(num, extern_movie);
}

MovieClip*
movie_root::getLevel(unsigned int num) const
{
    Levels::const_iterator i =
        _movies.find(num + DisplayObject::staticDepthOffset);

    if (i == _movies.end()) return 0;

    return i->second;
}

void
movie_root::reset()
{
    sound::sound_handler* sh = _runResources.soundHandler();
    if ( sh ) sh->reset();
    clear();
    _disableScripts = false;
}

void
movie_root::clear()
{
    // reset background color, to allow 
    // next load to set it again.
    m_background_color.set(255,255,255,255);
    m_background_color_set = false;

    // wipe out live chars
    _liveChars.clear();

    // wipe out queued actions
    clearActionQueue();

    // wipe out all levels
    _movies.clear();

    // remove all intervals
    clearIntervalTimers();

    // remove all loadMovie requests
    _movieLoader.clear();

    // remove key/mouse listeners
    _keyListeners.clear();
    _mouseListeners.clear();

    // Cleanup the stack.
    _vm.getStack().clear();

#ifdef GNASH_USE_GC
    // Run the garbage collector again
    GC::get().fuzzyCollect();
#endif

    setInvalidated();
}

void
movie_root::set_display_viewport(int x0, int y0, int w, int h)
{
    assert(testInvariant());

    m_viewport_x0 = x0;
    m_viewport_y0 = y0;
    m_viewport_width = w;
    m_viewport_height = h;

    if (_scaleMode == SCALEMODE_NOSCALE) {
        //log_debug("Rescaling disabled");
        as_object* stage = getBuiltinObject(*this, NSV::PROP_iSTAGE);
        if (stage) {
            log_debug("notifying Stage listeners about a resize");
            callMethod(stage, NSV::PROP_BROADCAST_MESSAGE, "onResize");
        }

    }

    assert(testInvariant());
}

bool
movie_root::notify_mouse_moved(int x, int y)
{
    assert(testInvariant());

    m_mouse_x = x;
    m_mouse_y = y;
    notify_mouse_listeners(event_id::MOUSE_MOVE);
    return fire_mouse_event();

}


bool
movie_root::notify_key_event(key::code k, bool down)
{
    _lastKeyEvent = k;
    const size_t keycode = key::codeMap[k][key::KEY];
    if (keycode < key::KEYCOUNT) {
        _unreleasedKeys.set(keycode, down);
    }

    // Notify DisplayObject key listeners for clip key events
    notify_key_listeners(k, down);

    // Notify both DisplayObject and non-DisplayObject Key listeners
    //    for user defined handers.
    as_object* key = getBuiltinObject(*this, NSV::CLASS_KEY);
    if (key) {

        try {
            // Can throw an action limit exception if the stack limit is 0 or 1,
            // i.e. if the stack is at the limit before it contains anything.
            // A stack limit like that is hardly of any use, but could be used
            // maliciously to crash Gnash.
            if (down) {
                callMethod(key, NSV::PROP_BROADCAST_MESSAGE, "onKeyDown");
            }
            else {
                callMethod(key, NSV::PROP_BROADCAST_MESSAGE, "onKeyUp");
            }
        }
        catch (ActionLimitException &e)
        {
            log_error(_("ActionLimits hit notifying key listeners: %s."),
                    e.what());
            clearActionQueue();
        }
    }

    processActionQueue();

    return false; // should return true if needs updatee ...
}


bool
movie_root::notify_mouse_clicked(bool mouse_pressed, int button_mask)
{
    assert(testInvariant());

    //log_debug("Mouse click notification");
    if (mouse_pressed)
    {
        m_mouse_buttons |= button_mask;
        notify_mouse_listeners(event_id(event_id::MOUSE_DOWN));
    }
    else
    {
        m_mouse_buttons &= ~button_mask;
        notify_mouse_listeners(event_id(event_id::MOUSE_UP));
    }

    return fire_mouse_event();
}


bool
movie_root::fire_mouse_event()
{
//    GNASH_REPORT_FUNCTION;

    assert(testInvariant());

    boost::int32_t x = pixelsToTwips(m_mouse_x);
    boost::int32_t y = pixelsToTwips(m_mouse_y);

    // Generate a mouse event
    _mouseButtonState.topmostEntity = getTopmostMouseEntity(x, y);
    _mouseButtonState.currentButtonState = (m_mouse_buttons & 1);

    // Set _droptarget if dragging a sprite
    MovieClip* dragging = 0;
    DisplayObject* draggingChar = getDraggingCharacter();
    if (draggingChar) dragging = draggingChar->to_movie();
    if (dragging)
    {
        // TODO: optimize making findDropTarget and getTopmostMouseEntity
        //       use a single scan.
        const DisplayObject* dropChar = findDropTarget(x, y, dragging);
        if (dropChar)
        {
            // Use target of closest script DisplayObject containing this
            dropChar = getNearestObject(dropChar);
            dragging->setDropTarget(dropChar->getTargetPath());
        }
        else dragging->setDropTarget("");

    }

    bool need_redraw = false;

    // FIXME: need_redraw might also depend on actual
    //        actions execution (consider updateAfterEvent).

    try
    {
        need_redraw = generate_mouse_button_events(*this, _mouseButtonState);
        processActionQueue();
    }
    catch (ActionLimitException& al)
    {
        boost::format fmt = boost::format(_("ActionLimits hit during mouse event processing: %s. Disable scripts ?")) % al.what();
        handleActionLimitHit(fmt.str());
    }

    return need_redraw;

}

void
movie_root::get_mouse_state(boost::int32_t& x, boost::int32_t& y,
        boost::int32_t& buttons)
{

    assert(testInvariant());

    x = m_mouse_x;
    y = m_mouse_y;
    buttons = m_mouse_buttons;

    assert(testInvariant());
}

void
movie_root::get_drag_state(drag_state& st)
{
    assert(testInvariant());

    st = m_drag_state;

    assert(testInvariant());
}

void
movie_root::set_drag_state(const drag_state& st)
{
    m_drag_state = st;
    DisplayObject* ch = st.getCharacter();
    if ( ch && ! st.isLockCentered() )
    {
        // Get coordinates of the DisplayObject's origin
        point origin(0, 0);
        SWFMatrix chmat = ch->getWorldMatrix();
        point world_origin;
        chmat.transform(&world_origin, origin);

        // Get current mouse coordinates
        boost::int32_t x, y, buttons;
        get_mouse_state(x, y, buttons);
        point world_mouse(pixelsToTwips(x), pixelsToTwips(y));

        boost::int32_t xoffset = world_mouse.x - world_origin.x;
        boost::int32_t yoffset = world_mouse.y - world_origin.y;

        m_drag_state.setOffset(xoffset, yoffset);
    }
    assert(testInvariant());
}

void
movie_root::doMouseDrag()
{
    DisplayObject* dragChar = getDraggingCharacter(); 
    if ( ! dragChar ) return; // nothing to do

    if ( dragChar->unloaded() )
    {
        // Reset drag state if dragging char was unloaded
        m_drag_state.reset();
        return; 
    }

    boost::int32_t x, y, buttons;
    get_mouse_state(x, y, buttons);

    point world_mouse(pixelsToTwips(x), pixelsToTwips(y));

    SWFMatrix    parent_world_mat;
    DisplayObject* parent = dragChar->get_parent();
    if (parent != NULL)
    {
        parent_world_mat = parent->getWorldMatrix();
    }

    if (! m_drag_state.isLockCentered())
    {
        world_mouse.x -= m_drag_state.xOffset();
        world_mouse.y -= m_drag_state.yOffset();
    }

    if ( m_drag_state.hasBounds() )
    {
        SWFRect bounds;
        // bounds are in local coordinate space
        bounds.enclose_transformed_rect(parent_world_mat, m_drag_state.getBounds());
        // Clamp mouse coords within a defined SWFRect.
        bounds.clamp(world_mouse);
    }

    parent_world_mat.invert().transform(world_mouse);            
    // Place our origin so that it coincides with the mouse coords
    // in our parent frame.
    // TODO: add a DisplayObject::set_translation ?
    SWFMatrix    local = dragChar->getMatrix();
    local.set_translation(world_mouse.x, world_mouse.y);
    dragChar->setMatrix(local); //no need to update caches when only changing translation
}


unsigned int
movie_root::add_interval_timer(std::auto_ptr<Timer> timer)
{
    assert(timer.get());
    assert(testInvariant());
            
    int id = ++_lastTimerId;

    assert(_intervalTimers.find(id) == _intervalTimers.end());
    _intervalTimers[id] = timer.release(); 
    return id;
}
    
bool
movie_root::clear_interval_timer(unsigned int x)
{
    TimerMap::iterator it = _intervalTimers.find(x);
    if ( it == _intervalTimers.end() ) return false;

    // We do not remove the element here because
    // we might have been called during execution
    // of another timer, thus during a scan of the _intervalTimers
    // container. If we use erase() here, the iterators in executeTimers
    // would be invalidated. Rather, executeTimers() would check container
    // elements for being still active and remove the cleared one in a safe way
    // at each iteration.
    it->second->clearInterval();

    return true;

}

bool
movie_root::advance()
{
    // We can't actually rely on now being later than _lastMovieAdvancement,
    // so we will have to check. Otherwise we risk elapsed being
    // contructed from a negative value.
    const size_t now = std::max<size_t>(_vm.getTime(), _lastMovieAdvancement);

    bool advanced = false;

    try {

        const size_t elapsed = now - _lastMovieAdvancement;
        if (elapsed >= _movieAdvancementDelay)
        {
            advanced = true;
            advanceMovie();

            // To catch-up lateness we pretend we advanced when 
            // was time for it. 
            // NOTE:
            //   now - _lastMovieAdvancement
            // gives you actual lateness in milliseconds
            //
            _lastMovieAdvancement += _movieAdvancementDelay;

        }

        //log_debug("Latenss: %d", now-_lastMovieAdvancement);
        
        executeAdvanceCallbacks();
        
        executeTimers();
    
    }
    catch (ActionLimitException& al) {
        // The PP does not disable scripts when the stack limit is reached,
        // but rather struggles on. 
        log_error(_("Action limit hit during advance: %s"), al.what());
        clearActionQueue();
    }
    catch (ActionParserException& e) {
        log_error(_("Buffer overread during advance: %s"), e.what());
        clearActionQueue();
    }

    return advanced;
}
    
void
movie_root::advanceMovie()
{

    // Do mouse drag, if needed
    doMouseDrag();

    // Advance all non-unloaded DisplayObjects in the LiveChars list
    // in reverse order (last added, first advanced)
    // NOTE: can throw ActionLimitException
    advanceLiveChars(); 

    // Process loadMovie requests
    // 
    // NOTE: should be done before executing timers,
    //      see swfdec's test/trace/loadmovie-case-{5,6}.swf 
    // NOTE: processing loadMovie requests after advanceLiveChars
    //       is known to fix more tests in misc-mtasc.all/levels.swf
    //       to be checked if it keeps the swfdec testsuite safe
    //
    _movieLoader.processCompletedRequests();

    // Process queued actions
    // NOTE: can throw ActionLimitException
    processActionQueue();

    cleanupAndCollect();

    assert(testInvariant());
}

int
movie_root::timeToNextFrame() const
{
    unsigned int now = _vm.getTime();
    const int elapsed = now - _lastMovieAdvancement;
    return _movieAdvancementDelay - elapsed;
}

void
movie_root::display()
{
//    GNASH_REPORT_FUNCTION;

    assert(testInvariant());

    clearInvalidated();

    // TODO: should we consider the union of all levels bounds ?
    const SWFRect& frame_size = _rootMovie->get_frame_size();
    if ( frame_size.is_null() )
    {
        // TODO: check what we should do if other levels
        //       have valid bounds
        log_debug("original root movie had null bounds, not displaying");
        return;
    }

    Renderer* renderer = _runResources.renderer();
    if (!renderer) return;

    renderer->begin_display(
        m_background_color,
        m_viewport_x0, m_viewport_y0,
        m_viewport_width, m_viewport_height,
        frame_size.get_x_min(), frame_size.get_x_max(),
        frame_size.get_y_min(), frame_size.get_y_max());


    for (Levels::iterator i=_movies.begin(), e=_movies.end(); i!=e; ++i)
    {
        MovieClip* movie = i->second;

        movie->clear_invalidated();

        if (movie->visible() == false) continue;

        // null frame size ? don't display !
        const SWFRect& sub_frame_size = movie->get_frame_size();

        if ( sub_frame_size.is_null() )
        {
            log_debug("_level%u has null frame size, skipping", i->first);
            continue;
        }

        movie->display(*renderer);

    }

    renderer->end_display();
}



void movie_root::cleanupUnloadedListeners(Listeners& ll)
{
    bool needScan;

#ifdef GNASH_DEBUG_DLIST_CLEANUP
    int scansCount = 0;
#endif

    do
    {

#ifdef GNASH_DEBUG_DLIST_CLEANUP
      scansCount++;
      int cleaned =0;
#endif

      needScan=false;

      // remove unloaded DisplayObject listeners from movie_root
      for (Listeners::iterator iter = ll.begin(); iter != ll.end(); )
      {
          DisplayObject* const ch = *iter;
          if ( ch->unloaded() )
          {
            if ( ! ch->isDestroyed() )
            {
              ch->destroy();
              needScan=true; // ->destroy() might mark already-scanned chars as unloaded
            }
            iter = ll.erase(iter);

#ifdef GNASH_DEBUG_DLIST_CLEANUP
            cleaned++;
#endif

          }

          else ++iter;
      }

#ifdef GNASH_DEBUG_DLIST_CLEANUP
      cout << " Scan " << scansCount << " cleaned " << cleaned << " instances" << endl;
#endif

    } while (needScan);
    
}

void
movie_root::notify_key_listeners(key::code k, bool down)
{

    Listeners copy = _keyListeners;
    for (Listeners::iterator iter = copy.begin(), itEnd=copy.end();
            iter != itEnd; ++iter)
    {
        // sprite, button & input_edit_text DisplayObjects
        DisplayObject* const ch = *iter;
        if (!ch->unloaded()) {
            if (down) {
                // KEY_UP and KEY_DOWN events are unrelated to any key!
                ch->notifyEvent(event_id(event_id::KEY_DOWN, key::INVALID)); 
                // Pass the unique Gnash key code!
                ch->notifyEvent(event_id(event_id::KEY_PRESS, k));
            }
            else {
                ch->notifyEvent(event_id(event_id::KEY_UP, key::INVALID));   
            }
        }
    }

    assert(testInvariant());

    if (!copy.empty()) {
        // process actions queued in the above step
        processActionQueue();
    }
}

void
movie_root::add_listener(Listeners& ll, DisplayObject* listener)
{
    assert(listener);

    // Don't add the same listener twice (why not use a set?)
    if (std::find(ll.begin(), ll.end(), listener) != ll.end()) return;

    ll.push_front(listener);
}


void
movie_root::remove_listener(Listeners& ll, DisplayObject* listener)
{
    assert(listener);
    ll.remove_if(std::bind2nd(std::equal_to<DisplayObject*>(), listener));
}

void
movie_root::notify_mouse_listeners(const event_id& event)
{

    Listeners copy = _mouseListeners;
    for (Listeners::iterator iter = copy.begin(), itEnd=copy.end();
            iter != itEnd; ++iter)
    {
        DisplayObject* const ch = *iter;
        if (!ch->unloaded())
        {
            ch->notifyEvent(event);
        }
    }

    as_object* mouseObj = getBuiltinObject(*this, NSV::CLASS_MOUSE);
    if (mouseObj) {

        try {
            // Can throw an action limit exception if the stack limit is 0 or 1.
            // A stack limit like that is hardly of any use, but could be used
            // maliciously to crash Gnash.
            callMethod(mouseObj, NSV::PROP_BROADCAST_MESSAGE, 
                    event.functionName());
        }
        catch (ActionLimitException &e) {
            log_error(_("ActionLimits hit notifying mouse events: %s."),
                    e.what());
            clearActionQueue();
        }
        
    }

    assert(testInvariant());

    if (!copy.empty()) {
        // process actions queued in the above step
        processActionQueue();
    }
}

DisplayObject*
movie_root::getFocus()
{
    assert(testInvariant());
    return _currentFocus;
}

bool
movie_root::setFocus(DisplayObject* to)
{

    // Nothing to do if current focus is the same as the new focus. 
    // _level0 also seems unable to receive focus under any circumstances
    // TODO: what about _level1 etc ?
    if (to == _currentFocus ||
            to == static_cast<DisplayObject*>(_rootMovie)) {
        return false;
    }

    if (to && !to->handleFocus()) {
        // TODO: not clear whether to remove focus in this case.
        return false;
    }

    // Undefined or NULL DisplayObject removes current focus. Otherwise, try
    // setting focus to the new DisplayObject. If it fails, remove current
    // focus anyway.

    // Store previous focus, as the focus needs to change before onSetFocus
    // is called and listeners are notified.
    DisplayObject* from = _currentFocus;

    if (from) {
        // Perform any actions required on killing focus (only TextField).
        from->killFocus();

        /// A valid focus must have an associated object.
        assert(getObject(from));
        callMethod(getObject(from), NSV::PROP_ON_KILL_FOCUS, getObject(to));
    }

    _currentFocus = to;

    if (to) {
        assert(getObject(to));
        callMethod(getObject(to), NSV::PROP_ON_SET_FOCUS, getObject(from));
    }

    as_object* sel = getBuiltinObject(*this, NSV::CLASS_SELECTION);

    // Notify Selection listeners with previous and new focus as arguments.
    // Either argument may be null.
    if (sel) {
        callMethod(sel, NSV::PROP_BROADCAST_MESSAGE, "onSetFocus",
                getObject(from), getObject(to));
    }

    assert(testInvariant());

    return true;
}

DisplayObject*
movie_root::getActiveEntityUnderPointer() const
{
    return _mouseButtonState.activeEntity;
}

DisplayObject*
movie_root::getDraggingCharacter() const
{
    return m_drag_state.getCharacter();
}

const DisplayObject*
movie_root::getEntityUnderPointer() const
{
    boost::int32_t x = pixelsToTwips(m_mouse_x);
    boost::int32_t y = pixelsToTwips(m_mouse_y);
    const DisplayObject* dropChar = findDropTarget(x, y, getDraggingCharacter()); 
    return dropChar;
}


bool
movie_root::isMouseOverActiveEntity() const
{
    assert(testInvariant());
    return (_mouseButtonState.activeEntity);
}

void
movie_root::setQuality(Quality q)
{
    gnash::RcInitFile& rcfile = gnash::RcInitFile::getDefaultInstance();

    /// Overridden quality if not negative.
    if (rcfile.qualityLevel() >= 0) {
        int ql = rcfile.qualityLevel();
        ql = std::min<int>(ql, QUALITY_BEST);
        q = static_cast<Quality>(ql);
    }

    if ( _quality != q )
    {
        // Force a redraw if quality changes
        //
        // redraw should only happen on next
        // frame advancement (tested)
        //
        setInvalidated();

        _quality = q;
    }

    // We always tell the renderer, because it could
    // be the first time we do
    Renderer* renderer = _runResources.renderer();
    if (renderer) renderer->setQuality(_quality);

}

/// Get actionscript width of stage, in pixels. The width
/// returned depends on the scale mode.
unsigned int
movie_root::getStageWidth() const
{
    if (_scaleMode == SCALEMODE_NOSCALE) {
        return m_viewport_width;    
    }

    // If scaling is allowed, always return the original movie size.
    return static_cast<unsigned int>(_rootMovie->widthPixels());
}

/// Get actionscript height of stage, in pixels. The height
/// returned depends on the scale mode.
unsigned int
movie_root::getStageHeight() const
{
    if (_scaleMode == SCALEMODE_NOSCALE) {
        return m_viewport_height;    
    }

    // If scaling is allowed, always return the original movie size.
    return static_cast<unsigned int>(_rootMovie->heightPixels());
}

/// Takes a short int bitfield: the four bits correspond
/// to the AlignMode enum 
void
movie_root::setStageAlignment(short s)
{
    _alignMode = s;
    callInterface("Stage.align");
}

/// The mode is one of never, always, with sameDomain the default
void
movie_root::setAllowScriptAccess(AllowScriptAccessMode mode)
{
    _allowScriptAccess = mode;
}

movie_root::AllowScriptAccessMode
movie_root::getAllowScriptAccess()
{
    return _allowScriptAccess;
}

/// Returns a pair of enum values giving the actual alignment
/// of the stage after align mode flags are evaluated.
movie_root::StageAlign
movie_root::getStageAlignment() const
{
    /// L takes precedence over R. Default is centred.
    StageHorizontalAlign ha = STAGE_H_ALIGN_C;
    if (_alignMode.test(STAGE_ALIGN_L)) ha = STAGE_H_ALIGN_L;
    else if (_alignMode.test(STAGE_ALIGN_R)) ha = STAGE_H_ALIGN_R;

    /// T takes precedence over B. Default is centred.
    StageVerticalAlign va = STAGE_V_ALIGN_C;
    if (_alignMode.test(STAGE_ALIGN_T)) va = STAGE_V_ALIGN_T;
    else if (_alignMode.test(STAGE_ALIGN_B)) va = STAGE_V_ALIGN_B;

    return std::make_pair(ha, va);
}

/// Returns a string that represents the boolean state of the _showMenu
/// variable
bool
movie_root::getShowMenuState() const
{
    return _showMenu;
}

/// Sets the value of _showMenu and calls the gui handler to process the 
/// fscommand to change the display of the context menu
void
movie_root::setShowMenuState(bool state)
{
    _showMenu = state;
    //FIXME: The gui code for show menu is semantically different than what
    //   ActionScript expects it to be. In gtk.cpp the showMenu function hides
    //   or shows the menubar. Flash expects this option to disable some 
    //   context menu items.
    // callInterface is the proper handler for this
    callInterface("Stage.showMenu", (_showMenu) ? "true" : "false");  //or this?
}

/// Returns the string representation of the current align mode,
/// which must always be in the order: LTRB
std::string
movie_root::getStageAlignMode() const
{
    std::string align;
    if (_alignMode.test(STAGE_ALIGN_L)) align.push_back('L');
    if (_alignMode.test(STAGE_ALIGN_T)) align.push_back('T');
    if (_alignMode.test(STAGE_ALIGN_R)) align.push_back('R');
    if (_alignMode.test(STAGE_ALIGN_B)) align.push_back('B');
    
    return align;
}

void
movie_root::setStageScaleMode(ScaleMode sm)
{
    if (_scaleMode == sm) return; // nothing to do

    bool notifyResize = false;
    
    // If we go from or to noScale, we notify a resize
    // if and only if display viewport is != then actual
    // movie size. If there is not yet a _rootMovie (when scaleMode
    // is passed as a parameter to the player), we also don't notify a 
    // resize.
    if (_rootMovie && 
            (sm == SCALEMODE_NOSCALE || _scaleMode == SCALEMODE_NOSCALE)) {

        const movie_definition* md = _rootMovie->definition();
        log_debug("Going to or from scaleMode=noScale. Viewport:%dx%d "
                "Def:%dx%d", m_viewport_width, m_viewport_height,
                md->get_width_pixels(), md->get_height_pixels());

        if ( m_viewport_width != md->get_width_pixels()
             || m_viewport_height != md->get_height_pixels() )
        {
            notifyResize = true;
        }
    }

    _scaleMode = sm;
    callInterface("Stage.align");    

    if (notifyResize) {
        as_object* stage = getBuiltinObject(*this, NSV::PROP_iSTAGE);
        if (stage) {
            log_debug("notifying Stage listeners about a resize");
            callMethod(stage, NSV::PROP_BROADCAST_MESSAGE, "onResize");
        }
    }
}

void
movie_root::setStageDisplayState(const DisplayState ds)
{
    _displayState = ds;

    as_object* stage = getBuiltinObject(*this, NSV::PROP_iSTAGE);
    if (stage) {
        log_debug("notifying Stage listeners about fullscreen state");
        const bool fs = _displayState == DISPLAYSTATE_FULLSCREEN;
        callMethod(stage, NSV::PROP_BROADCAST_MESSAGE, "onFullScreen", fs);
    }

    if (!_interfaceHandler) return; // No registered callback
    
    switch (_displayState)
    {
        case DISPLAYSTATE_FULLSCREEN:
            callInterface("Stage.displayState", "fullScreen");
            break;
        case DISPLAYSTATE_NORMAL:
            callInterface("Stage.displayState", "normal");
            break;
    }   
}

void
movie_root::add_invalidated_bounds(InvalidatedRanges& ranges, bool force)
{
    if (isInvalidated()) {
        ranges.setWorld();
        return;
    }

    for (Levels::reverse_iterator i=_movies.rbegin(), e=_movies.rend(); i!=e;
                        ++i) {
        i->second->add_invalidated_bounds(ranges, force);
    }

}

size_t
movie_root::minPopulatedPriorityQueue() const
{
    for (size_t l = 0; l < PRIORITY_SIZE; ++l) {
        if (!_actionQueue[l].empty()) return l;
    }
    return PRIORITY_SIZE;
}

size_t
movie_root::processActionQueue(size_t lvl)
{
    ActionQueue& q = _actionQueue[lvl];

    assert( minPopulatedPriorityQueue() == lvl );

#ifdef GNASH_DEBUG
    static unsigned calls=0;
    ++calls;
    bool actionsToProcess = !q.empty();
    if (actionsToProcess) {
        log_debug(" Processing %d actions in priority queue %d (call %u)",
                    q.size(), lvl, calls);
    }
#endif

    // _actionQueue may be changed due to actions (appended-to)
    // this loop might be optimized by using an iterator
    // and a final call to .clear() 
    while (!q.empty()) {

        std::auto_ptr<ExecutableCode> code(q.front());
        q.pop_front(); 
        code->execute();

        size_t minLevel = minPopulatedPriorityQueue();
        if (minLevel < lvl) {
#ifdef GNASH_DEBUG
            log_debug(" Actions pushed in priority %d (< "
                    "%d), restarting the scan (call"
                    " %u)", minLevel, lvl, calls);
#endif
            return minLevel;
        }
    }

    assert(q.empty());

#ifdef GNASH_DEBUG
    if (actionsToProcess) {
        log_debug(" Done processing actions in priority queue "
                "%d (call %u)", lvl, calls);
    }
#endif

    return minPopulatedPriorityQueue();
}

void
movie_root::flushHigherPriorityActionQueues()
{
    if( ! processingActions() )
    {
        // only flush the actions queue when we are 
        // processing the queue.
        // ie. we don't want to flush the queue 
        // during executing user event handlers,
        // which are not pushed at the moment.
        return;
    }

    if ( _disableScripts )
    {
        /// cleanup anything pushed later..
        clearActionQueue();
        return;
    }

    int lvl=minPopulatedPriorityQueue();
    while ( lvl<_processingActionLevel )
    {
        lvl = processActionQueue(lvl);
    }

}

void
movie_root::addLoadableObject(as_object* obj, std::auto_ptr<IOChannel> str)
{
    boost::shared_ptr<IOChannel> io(str.release());
    _loadCallbacks.push_back(LoadCallback(io, obj));
}

void
movie_root::addAdvanceCallback(ActiveRelay* obj)
{
    _objectCallbacks.insert(obj);
}

void
movie_root::removeAdvanceCallback(ActiveRelay* obj)
{
    _objectCallbacks.erase(obj);
}

void
movie_root::processActionQueue()
{
    if (_disableScripts) {
        /// cleanup anything pushed later..
        clearActionQueue();
        return;
    }

    _processingActionLevel = minPopulatedPriorityQueue();

    while (_processingActionLevel < PRIORITY_SIZE) {
        _processingActionLevel = processActionQueue(_processingActionLevel);
    }

    // Cleanup the stack.
    _vm.getStack().clear();

}

void
movie_root::pushAction(std::auto_ptr<ExecutableCode> code, size_t lvl)
{
    assert(lvl < PRIORITY_SIZE);
    _actionQueue[lvl].push_back(code.release());
}

void
movie_root::pushAction(const action_buffer& buf, DisplayObject* target)
{
#ifdef GNASH_DEBUG
    log_debug("Pushed action buffer for target %s", 
            target->getTargetPath());
#endif

    std::auto_ptr<ExecutableCode> code(new GlobalCode(buf, target));

    _actionQueue[PRIORITY_DOACTION].push_back(code.release());
}

void
movie_root::executeAdvanceCallbacks()
{

    if (!_objectCallbacks.empty()) {

        // Copy it, as the call can change the original, which is not only 
        // bad for invalidating iterators, but also allows infinite recursion.
        std::vector<ActiveRelay*> currentCallbacks;
        std::copy(_objectCallbacks.begin(), _objectCallbacks.end(),
                std::back_inserter(currentCallbacks));

        std::for_each(currentCallbacks.begin(), currentCallbacks.end(), 
                std::mem_fun(&ActiveRelay::update));
    }

    if (!_loadCallbacks.empty()) {
        _loadCallbacks.remove_if(
                std::mem_fun_ref(&movie_root::LoadCallback::processLoad));
    }

<<<<<<< HEAD
=======
    // _controlfd is set when running as a child process of a hosting
    // application. If it is set, we have to check the socket connection
    // for XML messages.
    if (_controlfd) {
	boost::shared_ptr<ExternalInterface::invoke_t> invoke = 
	    ExternalInterface::ExternalEventCheck(_controlfd);
	if (invoke) {
	    if (processInvoke(invoke.get()) == false) {
		if (!invoke->name.empty()) {
		    log_error("Couldn't process ExternalInterface Call %s",
			      invoke->name);
		}
	    }
#if 0
	    log_debug("Got back Method name %s", invoke->name);
	    std::map<std::string, as_object *>::const_iterator it;
	    for (it=_externalCallbacks.begin(); it != _externalCallbacks.end(); it++) {
		log_debug("Method name %s", it->first);
		if (invoke->name == it->first) {
		    // call(it->second, args, 0);
		}
	    }
#endif
	}	
    }
    
>>>>>>> 7d0eb4ac
    processActionQueue();
}

bool
movie_root::processInvoke(ExternalInterface::invoke_t *invoke)
{
    GNASH_REPORT_FUNCTION;

    if (invoke == 0) {
	return false;
    }
    if (invoke->name.empty()) {
	return false;
    }

    log_debug("Processing %s call from the Browser.", invoke->name);

    std::stringstream ss;

    // These are the default methods used by ExternalInterface
    if (invoke->name == "Quit") {
	// The browser is telling us to quit.
	// FIXME: This is probably not the right way to exit, but it
	// beats turning into a zombie and eating cpu cycles.
	exit(0);
    } else if (invoke->name == "SetVariable") {
	// SetVariable doesn't send a response
    } else if (invoke->name == "GetVariable") {
	// GetVariable sends the value of the variable
	as_value val("Hello World");
	// FIXME: need to use a real value
	ss << ExternalInterface::toXML(val);
    } else if (invoke->name == "GotoFrame") {
	// GotoFrame doesn't send a response
    } else if (invoke->name == "IsPlaying") {
	// IsPlaying sends true or false
	as_value val(true);
	// FIXME: need to use a real value
	ss << ExternalInterface::toXML(val);	
    } else if (invoke->name == "LoadMovie") {
	// LoadMovie doesn't send a response
    } else if (invoke->name == "Pan") {
	// Pan doesn't send a response
    } else if (invoke->name == "PercentLoaded") {
	// PercentLoaded sends the percentage
	as_value val(100);
	// FIXME: need to use a real value
	ss << ExternalInterface::toXML(val);	
    } else if (invoke->name == "Play") {
	// Play doesn't send a response
    } else if (invoke->name == "Rewind") {
	// Rewind doesn't send a response
    } else if (invoke->name == "SetZoomRect") {
	// SetZoomRect doesn't send a response
    } else if (invoke->name == "StopPlay") {
	// StopPlay doesn't send a response
    } else if (invoke->name == "Zoom") {
	// Zoom doesn't send a response
    } else if (invoke->name == "TotalFrames") {
	// TotalFrames sends the number of frames in the movie
	as_value val(100);
	// FIXME: need to use a real value
	ss << ExternalInterface::toXML(val);
    } else {
	std::map<std::string, as_object *>::const_iterator it;
	for (it=_externalCallbacks.begin(); it != _externalCallbacks.end(); it++) {
	    std::string method = it->first;
	    log_debug("Checking against method name: %s", method);
	}
    }

    if (!ss.str().empty()) {
	if (_hostfd) {
	    log_debug(_("Attempt to write response to ExternalInterface requests fd %d"), _hostfd);
	    int ret = write(_hostfd, ss.str().c_str(), ss.str().size());
	    if (ret == -1) {
		log_error(_("Could not write to user-provided host requests "
			    "fd %d: %s"), _hostfd, std::strerror(errno));
	    }
	}
    } else {
	log_debug("No response needed for %s request", invoke->name);
    }

    return true;
}

void
movie_root::executeTimers()
{
#ifdef GNASH_DEBUG_TIMERS_EXPIRATION
        log_debug("Checking %d timers for expiry", _intervalTimers.size());
#endif

    unsigned long now = _vm.getTime();

    typedef std::multimap<unsigned int, Timer*> ExpiredTimers;
    ExpiredTimers expiredTimers;

    for (TimerMap::iterator it=_intervalTimers.begin(),
            itEnd=_intervalTimers.end(); it != itEnd; ) {

        // Get an iterator to next element, as we'll use
        // erase to drop cleared timers, and that would
        // invalidate the current iterator.
        //
        // FYI: it's been reported on ##iso-c++ that next
        //      C++ version will fix std::map<>::erase(iterator)
        //      to return the next valid iterator,
        //      like std::list<>::erase(iterator) does.
        //      For now, we'll have to handle this manually)
        //
        TimerMap::iterator nextIterator = it;
        ++nextIterator;

        Timer* timer = it->second;

        if (timer->cleared()) {
            // this timer was cleared, erase it
            delete timer;
            _intervalTimers.erase(it);
        }
        else {
            unsigned long elapsed;
            if (timer->expired(now, elapsed)) {
                expiredTimers.insert(std::make_pair(elapsed, timer));
            }
        }

        it = nextIterator;
    }

    foreachSecond(expiredTimers.begin(), expiredTimers.end(),
                  &Timer::executeAndReset);

    if (!expiredTimers.empty()) processActionQueue();

}

#ifdef GNASH_USE_GC
void
movie_root::markReachableResources() const
{
    foreachSecond(_movies.rbegin(), _movies.rend(), &MovieClip::setReachable);

    // Mark original top-level movie
    // This should always be in _movies, but better make sure
    if ( _rootMovie ) _rootMovie->setReachable();

    // Mark mouse entities 
    _mouseButtonState.markReachableResources();
    
    // Mark timer targets
    foreachSecond(_intervalTimers.begin(), _intervalTimers.end(),
                  &Timer::markReachableResources);

    std::for_each(_objectCallbacks.begin(), _objectCallbacks.end(),
            std::mem_fun(&ActiveRelay::setReachable));

    std::for_each(_loadCallbacks.begin(), _loadCallbacks.end(),
            std::mem_fun_ref(&movie_root::LoadCallback::setReachable));

    // Mark LoadMovieRequest handlers as reachable
    _movieLoader.setReachable();

    // Mark resources reachable by queued action code
    for (size_t lvl = 0; lvl < PRIORITY_SIZE; ++lvl)
    {
        const ActionQueue& q = _actionQueue[lvl];
        std::for_each(q.begin(), q.end(),
                std::mem_fun(&ExecutableCode::markReachableResources));
    }

    if (_currentFocus) _currentFocus->setReachable();

    // Mark DisplayObject being dragged, if any
    m_drag_state.markReachableResources();

    // NOTE: cleanupDisplayList() should have cleaned up all
    // unloaded live characters. The remaining ones should be marked
    // by their parents.
#if ( GNASH_PARANOIA_LEVEL > 1 ) || defined(ALLOW_GC_RUN_DURING_ACTIONS_EXECUTION)
    for (LiveChars::const_iterator i=_liveChars.begin(), e=_liveChars.end();
            i!=e; ++i) {
#ifdef ALLOW_GC_RUN_DURING_ACTIONS_EXECUTION
        (*i)->setReachable();
#else
        assert((*i)->isReachable());
#endif
    }
#endif
    
    // NOTE: cleanupUnloadedListeners() should have cleaned up all unloaded
    // key listeners. The remaining ones should be marked by their parents
#if ( GNASH_PARANOIA_LEVEL > 1 ) || defined(ALLOW_GC_RUN_DURING_ACTIONS_EXECUTION)
    for (LiveChars::const_iterator i=_keyListeners.begin(),
            e=_keyListeners.end(); i!=e; ++i) {
#ifdef ALLOW_GC_RUN_DURING_ACTIONS_EXECUTION
        (*i)->setReachable();
#else
        assert((*i)->isReachable());
#endif
    }
#endif

    // NOTE: cleanupUnloadedListeners() should have cleaned up all
    // unloaded mouse listeners. The remaining ones should be marked by
    // their parents
#if ( GNASH_PARANOIA_LEVEL > 1 ) || defined(ALLOW_GC_RUN_DURING_ACTIONS_EXECUTION)
    for (LiveChars::const_iterator i = _mouseListeners.begin(),
            e = _mouseListeners.end(); i!=e; ++i) {
#ifdef ALLOW_GC_RUN_DURING_ACTIONS_EXECUTION
        (*i)->setReachable();
#else
        assert((*i)->isReachable());
#endif
    }
#endif

}
#endif // GNASH_USE_GC

InteractiveObject*
movie_root::getTopmostMouseEntity(boost::int32_t x, boost::int32_t y) const
{

    for (Levels::const_reverse_iterator i=_movies.rbegin(), e=_movies.rend();
            i != e; ++i)
    {
        InteractiveObject* ret = i->second->topmostMouseEntity(x, y);
        if (ret) return ret;
    }

    return 0;
}

const DisplayObject *
movie_root::findDropTarget(boost::int32_t x, boost::int32_t y,
        DisplayObject* dragging) const
{

    for (Levels::const_reverse_iterator i=_movies.rbegin(), e=_movies.rend();
            i!=e; ++i) {
        
        const DisplayObject* ret = i->second->findDropTarget(x, y, dragging);
        if (ret) return ret;
    }
    return 0;
}

// This calls a JavaScript method in the web page
std::string
movie_root::callExternalCallback(const std::string &name, 
				 const std::vector<as_value> &fnargs)
{
    std::string empty;

    if (_hostfd) {
	return empty;
    }

    std::vector<std::string> args;
    std::vector<as_value>::const_iterator it;
    std::string msg = ExternalInterface::makeInvoke(name, fnargs);

    int ret = ExternalInterface::writeBrowser(_hostfd, msg);
    if (ret != msg.size()) {
        log_error(_("Could not write to browser fd #%d: %s"),
		  _hostfd, std::strerror(errno));
	return std::string();
    }

    std::string result = ExternalInterface::readBrowser(_controlfd);

    return result;
}

void
movie_root::cleanupDisplayList()
{

#define GNASH_DEBUG_INSTANCE_LIST 1

#ifdef GNASH_DEBUG_INSTANCE_LIST
    static size_t maxLiveChars = 0;
#endif

    // Let every sprite cleanup the local DisplayList
    //
    // TODO: we might skip this additional scan by delegating
    //       cleanup of the local DisplayLists in the ::display
    //       method of each sprite, but that will introduce 
    //       problems when we implement skipping ::display()
    //       when late on FPS. Alternatively we may have the
    //       MovieClip::markReachableResources take care
    //       of cleaning up unloaded... but that will likely
    //       introduce problems when allowing the GC to run
    //       at arbitrary times.
    //       The invariant to keep is that cleanup of unloaded DisplayObjects
    //       in local display lists must happen at the *end* of global action
    //       queue processing.
    foreachSecond(_movies.rbegin(), _movies.rend(),
                  &MovieClip::cleanupDisplayList);

    // Now remove from the instance list any unloaded DisplayObject
    // Note that some DisplayObjects may be unloaded but not yet destroyed,
    // in this case we'll also destroy them, which in turn might unload
    // further DisplayObjects, maybe already scanned, so we keep scanning
    // the list until no more unloaded-but-non-destroyed DisplayObjects
    // are found.
    // Keeping unloaded-but-non-destroyed DisplayObjects wouldn't really hurt
    // in that ::advanceLiveChars would skip any unloaded DisplayObjects.
    // Still, the more we remove the less work GC has to do...
    //

    bool needScan;
#ifdef GNASH_DEBUG_DLIST_CLEANUP
    int scansCount = 0;
#endif
    do {
#ifdef GNASH_DEBUG_DLIST_CLEANUP
        scansCount++;
        int cleaned =0;
#endif
        needScan=false;

        // Remove unloaded DisplayObjects from the _liveChars list
        for (LiveChars::iterator i=_liveChars.begin(), e=_liveChars.end(); i!=e;)
        {
            DisplayObject* ch = *i;
            if (ch->unloaded()) {
                // the sprite might have been destroyed already
                // by effect of an unload() call with no onUnload
                // handlers available either in self or child
                // DisplayObjects
                if (!ch->isDestroyed()) {

#ifdef GNASH_DEBUG_DLIST_CLEANUP
                    cout << ch->getTarget() << "(" << typeName(*ch) <<
                        ") was unloaded but not destroyed, destroying now" <<
                        endl;
#endif
                    ch->destroy();
                    // destroy() might mark already-scanned chars as unloaded
                    needScan = true; 
                }
#ifdef GNASH_DEBUG_DLIST_CLEANUP
                else {
                    cout << ch->getTarget() << "(" << typeName(*ch) <<
                        ") was unloaded and destroyed" << endl;
                }
#endif

                i = _liveChars.erase(i);

#ifdef GNASH_DEBUG_DLIST_CLEANUP
                cleaned++;
#endif
            }
            else ++i; 
        }

#ifdef GNASH_DEBUG_DLIST_CLEANUP
        cout << " Scan " << scansCount << " cleaned " << cleaned <<
            " instances" << endl;
#endif
    } while (needScan);

#ifdef GNASH_DEBUG_INSTANCE_LIST
    if ( _liveChars.size() > maxLiveChars )
    {
        maxLiveChars = _liveChars.size();
        log_debug("Global instance list grew to %d entries", maxLiveChars);
    }
#endif

}

void
movie_root::advanceLiveChar(DisplayObject* ch)
{
    if (!ch->unloaded())
    {
#ifdef GNASH_DEBUG
        log_debug("    advancing DisplayObject %s", ch->getTarget());
#endif
        ch->advance();
    }
#ifdef GNASH_DEBUG
    else {
        log_debug("    DisplayObject %s is unloaded, not advancing it",
                ch->getTarget());
    }
#endif
}

void
movie_root::advanceLiveChars()
{

#ifdef GNASH_DEBUG
    log_debug("---- movie_root::advance: %d live DisplayObjects in "
            "the global list", _liveChars.size());
#endif

    std::for_each(_liveChars.begin(), _liveChars.end(),
            boost::bind(advanceLiveChar, _1));
}

void
movie_root::set_background_color(const rgba& color)
{
    if (m_background_color_set) return;
    m_background_color_set = true;
    
    rgba newcolor = color;
    newcolor.m_a = m_background_color.m_a;

    if (m_background_color != color) {
        setInvalidated();
        m_background_color = color;
    }
}

void
movie_root::set_background_alpha(float alpha)
{

    boost::uint8_t newAlpha = clamp<int>(frnd(alpha * 255.0f), 0, 255);

    if (m_background_color.m_a != newAlpha) {
        setInvalidated();
        m_background_color.m_a = newAlpha;
    }
}

DisplayObject*
movie_root::findCharacterByTarget(const std::string& tgtstr) const
{
    if (tgtstr.empty()) return 0;

    string_table& st = _vm.getStringTable();

    // NOTE: getRootMovie() would be problematic in case the original
    //       root movie is replaced by a load to _level0... 
    //       (but I guess we'd also drop loadMovie requests in that
    //       case... just not tested)
    as_object* o = getObject(_movies.begin()->second);
    assert(o);

    std::string::size_type from = 0;
    while (std::string::size_type to = tgtstr.find('.', from))
    {
        std::string part(tgtstr, from, to - from);

        // TODO: there is surely a cleaner way to implement path finding.
        o = o->displayObject() ?
            o->displayObject()->pathElement(st.find(part)) :
            o->get_path_element(st.find(part));

        if (!o) {
#ifdef GNASH_DEBUG_TARGET_RESOLUTION
            log_debug("Evaluating DisplayObject target path: element "
                    "'%s' of path '%s' not found", part, tgtstr);
#endif
            return NULL;
        }
        if (to == std::string::npos) break;
        from = to + 1;
    }
    return get<DisplayObject>(o);
}

void
movie_root::getURL(const std::string& urlstr, const std::string& target,
        const std::string& data, MovieClip::VariablesMethod method)
{

    log_network("%s: HOSTFD is %d",  __FUNCTION__, _hostfd);
    
    if (_hostfd == -1) {
        /// If there is no hosting application, call the URL launcher. For
        /// safety, we resolve the URL against the base URL for this run.
        /// The data is not sent at all.
        URL url(urlstr, _runResources.baseURL());

        gnash::RcInitFile& rcfile = gnash::RcInitFile::getDefaultInstance();
        std::string command = rcfile.getURLOpenerFormat();

        /// Try to avoid letting flash movies execute
        /// arbitrary commands (sic)
        ///
        /// Maybe we should exec here, but if we do we might have problems
        /// with complex urlOpenerFormats like:
        ///    firefox -remote 'openurl(%u)'
        ///
        std::string safeurl = url.encode(urlstr);
        boost::replace_all(command, "%u", safeurl);
        
        log_debug (_("Launching URL: %s"), command);
        std::system(command.c_str());
        return;
    }

    /// This is when there is a hosting application.
    std::ostringstream request;
    std::string querystring;
    switch (method) {
      case MovieClip::METHOD_POST:
          request << "POST " << target << ":" << 
              data << "$" << urlstr << std::endl;
          break;
          
          // METHOD_GET and METHOD_NONE are the same, except that
          // for METHOD_GET we append the variables to the query
          // string.
      case MovieClip::METHOD_GET:
          // Append vars to URL query string
          if (urlstr.find("?") == std::string::npos) {
              querystring = "?";
          }
          else querystring = "&";
          querystring.append(data);
          
      case MovieClip::METHOD_NONE:
          // use the original url, non parsed (the browser will know
          // better how to resolve relative urls and handle
          // javascript)
          request << "GET " << target << ":" << urlstr << std::endl;
            break;
    }

    std::string requestString = request.str();
    size_t len = requestString.length();
    // TODO: should mutex-protect this ?
    // NOTE: we are assuming the hostfd is set in blocking mode here..

    log_debug(_("Attempt to write geturl requests fd #%d"), _hostfd);

    std::vector<as_value> fnargs;
    fnargs.push_back(as_value(urlstr));
    if (!target.empty()) {
	fnargs.push_back(as_value(target));
    }
    std::string msg = ExternalInterface::makeInvoke("getURL", fnargs);

    size_t ret = ExternalInterface::writeBrowser(_hostfd, msg);
    if (ret < msg.size()) {
        log_error(_("Could only write %d bytes to fd #%d"),
		  ret, _hostfd);
    }

    // The request string ends with newline, and we don't want to log that
#if 0
    requestString.resize(requestString.size() - 1);
    log_debug(_("Sent request '%s' to host fd %d"), requestString, _hostfd);
#endif
}

void
movie_root::setScriptLimits(boost::uint16_t recursion, boost::uint16_t timeout)
{

    // This tag reported in some sources to be ignored for movies
    // below SWF7. However, on Linux with PP version 9, the tag
    // takes effect on SWFs of any version.
    log_debug(_("Setting script limits: max recursion %d, "
            "timeout %d seconds"), recursion, timeout);

    _recursionLimit = recursion;
    _timeoutLimit = timeout;
    
}


#ifdef USE_SWFTREE
void
movie_root::getMovieInfo(tree<StringPair>& tr, tree<StringPair>::iterator it)
{

    tree<StringPair>::iterator localIter;

    //
    /// Stage
    //
    const movie_definition* def = _rootMovie->definition();
    assert(def);

    it = tr.insert(it, StringPair("Stage Properties", ""));

    localIter = tr.append_child(it, StringPair("Root VM version",
                def->isAS3() ? "AVM2 (unsupported)" : "AVM1"));
    
    std::ostringstream os;
    os << "SWF " << def->get_version();
    localIter = tr.append_child(it, StringPair("Root SWF version", os.str()));
    localIter = tr.append_child(it, StringPair("URL", def->get_url()));

    // TODO: format this better?
    localIter = tr.append_child(it, StringPair("Descriptive metadata",
                                        def->getDescriptiveMetadata()));
 
    /// Stage: real dimensions.
    os.str("");
    os << def->get_width_pixels() <<
        "x" << def->get_height_pixels();
    localIter = tr.append_child(it, StringPair("Real dimensions", os.str()));

    /// Stage: rendered dimensions.
    os.str("");
    os << m_viewport_width << "x" << m_viewport_height;
    localIter = tr.append_child(it, StringPair("Rendered dimensions", os.str()));

#if 0
    /// Stage: scaling allowed.
    localIter = tr.append_child(it, StringPair("Scaling allowed",
                _allowRescale ? yes : no));

    //  TODO: add _scaleMode, _valign and _haling info
#endif

    // Stage: scripts state (enabled/disabled)
    localIter = tr.append_child(it, StringPair("Scripts",
                _disableScripts ? " disabled" : "enabled"));
     
    getCharacterTree(tr, it);    
}

void
movie_root::getCharacterTree(tree<StringPair>& tr,
        tree<StringPair>::iterator it)
{

    tree<StringPair>::iterator localIter;

    /// Stage: number of live DisplayObjects
    std::ostringstream os;
    os << _liveChars.size();
    localIter = tr.append_child(it, StringPair(_("Live DisplayObjects"),
                os.str()));

    /// Live DisplayObjects tree
    for (LiveChars::const_iterator i=_liveChars.begin(), e=_liveChars.end();
                                                               i != e; ++i)
    {
        (*i)->getMovieInfo(tr, localIter);
    }

}

#endif

void
movie_root::handleFsCommand(const std::string& cmd, const std::string& arg)
    const
{
    if (_fsCommandHandler) _fsCommandHandler->notify(cmd, arg);
}

void
movie_root::errorInterface(const std::string& msg) const
{
    if (_interfaceHandler) _interfaceHandler->error(msg);
}

std::string
movie_root::callInterface(const std::string& cmd, const std::string& arg) const
{
    if (_interfaceHandler) return _interfaceHandler->call(cmd, arg);

    log_error("Hosting application registered no callback for events/queries");

    return "<no iface to hosting app>";
}

bool
isLevelTarget(int version, const std::string& name, unsigned int& levelno)
{
    if (version > 6) {
        if (name.compare(0, 6, "_level")) return false;
    }
    else {
        StringNoCaseEqual noCaseCmp;
        if (!noCaseCmp(name.substr(0, 6), "_level")) return false;
    }

    if (name.find_first_not_of("0123456789", 7) != std::string::npos) {
        return false;
    }
    // getting 0 here for "_level" is intentional
    levelno = std::strtoul(name.c_str() + 6, NULL, 0); 
    return true;

}

short
stringToStageAlign(const std::string& str)
{
    short am = 0;

    // Easy enough to do bitwise - std::bitset is not
    // really necessary!
    if (str.find_first_of("lL") != std::string::npos) {
        am |= 1 << movie_root::STAGE_ALIGN_L;
    } 

    if (str.find_first_of("tT") != std::string::npos) {
        am |= 1 << movie_root::STAGE_ALIGN_T;
    } 

    if (str.find_first_of("rR") != std::string::npos) {
        am |= 1 << movie_root::STAGE_ALIGN_R;
    } 

    if (str.find_first_of("bB") != std::string::npos) {
        am |= 1 << movie_root::STAGE_ALIGN_B;
    }

    return am;

}

void
movie_root::LoadCallback::setReachable() const
{
    _obj->setReachable();
}

bool
movie_root::LoadCallback::processLoad()
{

    if (!_stream) {
        callMethod(_obj, NSV::PROP_ON_DATA, as_value());
        return true;
    }

    const size_t chunksize = 65535;
    boost::uint8_t chunk[chunksize];

    size_t actuallyRead = _stream->readNonBlocking(chunk, chunksize);

    // We must still call onData if the stream is in error condition, e.g.
    // when an HTTP 404 error is returned.
    if (_stream->bad()) {
        callMethod(_obj, NSV::PROP_ON_DATA, as_value());
        return true;
    }

    if (actuallyRead) {

        // set total size only on first read
        if (_buf.empty()) {
            _obj->set_member(NSV::PROP_uBYTES_TOTAL, _stream->size());
        }

        _buf.append(chunk, actuallyRead);

        _obj->set_member(NSV::PROP_uBYTES_LOADED, _buf.size());

        log_debug("LoadableObject Loaded %d bytes, reaching %d/%d",
            actuallyRead, _buf.size(), _stream->size());
    }

    // We haven't finished till EOF 
    if (!_stream->eof()) return false;

    log_debug("LoadableObject reached EOF (%d/%d loaded)",
                _buf.size(), _stream->size());

    // got nothing, won't bother BOFs of nulls
    if (_buf.empty()) {
        callMethod(_obj, NSV::PROP_ON_DATA, as_value());
        return true;
    }

    // Terminate the string
    _buf.appendByte('\0');

    // Strip BOM, if any.
    // See http://savannah.gnu.org/bugs/?19915
    utf8::TextEncoding encoding;
    size_t size = _buf.size();

    // NOTE: the call below will possibly change 'size' parameter
    char* bufptr = utf8::stripBOM((char*)_buf.data(), size, encoding);
    if (encoding != utf8::encUTF8 && encoding != utf8::encUNSPECIFIED) {
        log_unimpl("%s to utf8 conversion in LoadableObject input parsing", 
                utf8::textEncodingName(encoding));
    }

    // NOTE: Data copy here !!
    as_value dataVal(bufptr); 

    // NOTE: we could release memory associated
    // with the buffer here, before invoking a new method,
    // but at the time of writing there's no method of SimpleBuffer
    // providing memory release except destruction. Will be
    // destroyed as soon as we return though...

    // NOTE: Another data copy here !
    callMethod(_obj, NSV::PROP_ON_DATA, dataVal);

    return true;
}

namespace {

// Return whether any action triggered by this event requires display redraw.
// See page about events_handling (in movie_interface.h)
//
/// TODO: make this code more readable !
bool
generate_mouse_button_events(movie_root& mr, MouseButtonState& ms)
{

    // Did this event trigger any action that needs redisplay ?
    bool need_redisplay = false;

    // TODO: have mouseEvent return
    // whether the action must trigger
    // a redraw.

    switch (ms.previousButtonState)
    {
        case MouseButtonState::DOWN:
        {
            // TODO: Handle trackAsMenu dragOver
            // Handle onDragOut, onDragOver
            if (!ms.wasInsideActiveEntity) {

                if (ms.topmostEntity == ms.activeEntity) {

                    // onDragOver
                    if (ms.activeEntity) {
                        ms.activeEntity->mouseEvent(event_id::DRAG_OVER);
                        need_redisplay=true;
                    }
                    ms.wasInsideActiveEntity = true;
                }
            }
            else if (ms.topmostEntity != ms.activeEntity) {
                // onDragOut
                if (ms.activeEntity) {
                    ms.activeEntity->mouseEvent(event_id::DRAG_OUT);
                    need_redisplay=true;
                }
                ms.wasInsideActiveEntity = false;
            }

            // Handle onRelease, onReleaseOutside
            if (ms.currentButtonState == MouseButtonState::UP) {
                // Mouse button just went up.
                ms.previousButtonState = MouseButtonState::UP;

                if (ms.activeEntity) {
                    if (ms.wasInsideActiveEntity) {
                        // onRelease
                        ms.activeEntity->mouseEvent(event_id::RELEASE);
                        need_redisplay = true;
                    }
                    else {
                        // TODO: Handle trackAsMenu 
                        // onReleaseOutside
                        ms.activeEntity->mouseEvent(event_id::RELEASE_OUTSIDE);
                        // We got out of active entity
                        ms.activeEntity = 0; // so we don't get RollOut next...
                        need_redisplay = true;
                    }
                }
            }
            return need_redisplay;
        }

        case MouseButtonState::UP:
        {
            // New active entity is whatever is below the mouse right now.
            if (ms.topmostEntity != ms.activeEntity)
            {
                // onRollOut
                if (ms.activeEntity) {
                    ms.activeEntity->mouseEvent(event_id::ROLL_OUT);
                    need_redisplay=true;
                }

                ms.activeEntity = ms.topmostEntity;

                // onRollOver
                if (ms.activeEntity) {
                    ms.activeEntity->mouseEvent(event_id::ROLL_OVER);
                    need_redisplay=true;
                }

                ms.wasInsideActiveEntity = true;
            }

            // mouse button press
            if (ms.currentButtonState == MouseButtonState::DOWN) {
                // onPress

                // Try setting focus on the new DisplayObject. This will handle
                // all necessary events and removal of current focus.
                // Do not set focus to NULL.
                if (ms.activeEntity) {
                    mr.setFocus(ms.activeEntity);

                    ms.activeEntity->mouseEvent(event_id::PRESS);
                    need_redisplay=true;
                }

                ms.wasInsideActiveEntity = true;
                ms.previousButtonState = MouseButtonState::DOWN;
            }
        }
        default:
              return need_redisplay;
    }

}

const DisplayObject*
getNearestObject(const DisplayObject* o)
{
    while (1) {
        assert(o);
        if (isReferenceable(*o)) return o;
        o = o->get_parent();
    }
}

as_object*
getBuiltinObject(movie_root& mr, string_table::key cl)
{
    Global_as& gl = *mr.getVM().getGlobal();

    as_value val;
    if (!gl.get_member(cl, &val)) return 0;
    return val.to_object(gl);
}


}


} // namespace gnash
<|MERGE_RESOLUTION|>--- conflicted
+++ resolved
@@ -1580,8 +1580,6 @@
                 std::mem_fun_ref(&movie_root::LoadCallback::processLoad));
     }
 
-<<<<<<< HEAD
-=======
     // _controlfd is set when running as a child process of a hosting
     // application. If it is set, we have to check the socket connection
     // for XML messages.
@@ -1595,20 +1593,9 @@
 			      invoke->name);
 		}
 	    }
-#if 0
-	    log_debug("Got back Method name %s", invoke->name);
-	    std::map<std::string, as_object *>::const_iterator it;
-	    for (it=_externalCallbacks.begin(); it != _externalCallbacks.end(); it++) {
-		log_debug("Method name %s", it->first);
-		if (invoke->name == it->first) {
-		    // call(it->second, args, 0);
-		}
-	    }
-#endif
 	}	
     }
     
->>>>>>> 7d0eb4ac
     processActionQueue();
 }
 
