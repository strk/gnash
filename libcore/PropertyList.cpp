// PropertyList.cpp:  ActionScript property lists, for Gnash.
// 
//   Copyright (C) 2005, 2006, 2007, 2008, 2009, 2010 Free Software
//   Foundation, Inc
// 
// This program is free software; you can redistribute it and/or modify
// it under the terms of the GNU General Public License as published by
// the Free Software Foundation; either version 3 of the License, or
// (at your option) any later version.
// 
// This program is distributed in the hope that it will be useful,
// but WITHOUT ANY WARRANTY; without even the implied warranty of
// MERCHANTABILITY or FITNESS FOR A PARTICULAR PURPOSE.  See the
// GNU General Public License for more details.
//
// You should have received a copy of the GNU General Public License
// along with this program; if not, write to the Free Software
// Foundation, Inc., 51 Franklin St, Fifth Floor, Boston, MA  02110-1301  USA
//

#include "PropertyList.h"
#include "Property.h" 
#include "as_environment.h"
#include "log.h"
#include "as_function.h"
#include "as_value.h" // for enumerateValues
#include "VM.h" // For string_table
#include "string_table.h"
#include "GnashAlgorithm.h"

#include <utility> // for std::make_pair
#include <boost/bind.hpp> 

// Define the following to enable printing address of each property added
//#define DEBUG_PROPERTY_ALLOC

// Define this to get verbosity of properties insertion and flags setting
//#define GNASH_DEBUG_PROPERTY 1

namespace gnash {

namespace {

inline
PropertyList::const_iterator
iterator_find(const PropertyList::container& p, const ObjectURI& uri, VM& vm)
{
    
    const bool caseless = vm.getSWFVersion() < 7;

    if (!caseless) {
        return p.project<0>(p.get<1>().find(uri));
    }
        
    string_table& st = vm.getStringTable();
    const string_table::key nocase = st.noCase(uri.name);
    return p.project<0>(p.get<2>().find(nocase));
}

}

<<<<<<< HEAD
PropertyList::const_iterator
iterator_find(const PropertyList::container& p, int order)
{
    if (order < 0) return p.end();
    if (static_cast<size_t>(order) >= p.size()) return p.end();
    PropertyList::const_iterator i = p.begin();
    std::advance(i, order);
    return i;
}

const Property*
PropertyList::getPropertyByOrder(int order) const
{
    const_iterator i = iterator_find(_props, order);
	if (i == _props.end()) return 0;

	return &(i->first);
}

const Property*
PropertyList::getOrderAfter(int order) const
{
    const_iterator i = iterator_find(_props, order);

	if (i == _props.end()) return 0;

	do {
		++i;
		if (i == _props.end()) return 0;
	} while (i->first.getFlags().get_dont_enum());

	return &(i->first);
}

bool
PropertyList::reserveSlot(const ObjectURI& uri, boost::uint16_t slotId)
{
#if 0
    const_iterator found = iterator_find(_props, slotId + 1);
	if (found != _props.end()) return false;

	Property a(uri, as_value());
	_props.push_back(a);

#ifdef GNASH_DEBUG_PROPERTY
    ObjectURI::Logger l(getStringTable(_owner));
	log_debug("Slot for AS property %s inserted with flags %s", l(uri)
            a.getFlags());
#endif

#endif
	return true;
}

=======
>>>>>>> b345f082
bool
PropertyList::setValue(const ObjectURI& uri, const as_value& val,
        const PropFlags& flagsIfMissing)
{
	const_iterator found = iterator_find(_props, uri, getVM(_owner));
	
    string_table& st = getStringTable(_owner);

	if (found == _props.end())
	{
		// create a new member
		Property a(uri, val, flagsIfMissing);
		// Non slot properties are negative ordering in insertion order
		_props.push_back(std::make_pair(a, st.noCase(uri.name)));
#ifdef GNASH_DEBUG_PROPERTY
        ObjectURI::Logger l(getStringTable(_owner));
		log_debug("Simple AS property %s inserted with flags %s",
			l(uri), a.getFlags());
#endif
		return true;
	}

	const Property& prop = found->first;
	if (prop.isReadOnly() && ! prop.isDestructive())
	{
        ObjectURI::Logger l(getStringTable(_owner));
		log_error(_("Property %s is read-only %s, not setting it to %s"), 
			l(uri), prop.getFlags(), val);
		return false;
	}

	prop.setValue(_owner, val);

	return true;
}

void
PropertyList::setFlags(const ObjectURI& uri, int setFlags, int clearFlags)
{
	iterator found = iterator_find(_props, uri, getVM(_owner));
	if (found == _props.end()) return;
    PropFlags f = found->first.getFlags();
    f.set_flags(setFlags, clearFlags);
	found->first.setFlags(f);

}

void
PropertyList::setFlagsAll(int setFlags, int clearFlags)
{
    for (const_iterator it = _props.begin(); it != _props.end(); ++it) {
        PropFlags f = it->first.getFlags();
        f.set_flags(setFlags, clearFlags);
        it->first.setFlags(f);
    }
}

Property*
PropertyList::getProperty(const ObjectURI& uri) const
{
	iterator found = iterator_find(_props, uri, getVM(_owner));
	if (found == _props.end()) return 0;
	return const_cast<Property*>(&(found->first));
}

std::pair<bool,bool>
PropertyList::delProperty(const ObjectURI& uri)
{
	//GNASH_REPORT_FUNCTION;
	iterator found = iterator_find(_props, uri, getVM(_owner));
	if (found == _props.end()) {
		return std::make_pair(false, false);
	}

	// check if member is protected from deletion
	if (found->first.getFlags().get_dont_delete()) {
		return std::make_pair(true, false);
	}

	_props.erase(found);
	return std::make_pair(true, true);
}

void
PropertyList::dump(std::map<std::string, as_value>& to) 
{
    ObjectURI::Logger l(getStringTable(_owner));

	for (const_iterator i=_props.begin(), ie=_props.end();
            i != ie; ++i)
	{
		to.insert(std::make_pair(l(i->first.uri()), i->first.getValue(_owner)));
	}
}

void
PropertyList::enumerateKeys(as_environment& env, PropertyTracker& donelist)
    const
{
	string_table& st = getStringTable(_owner);

    // We should enumerate in order of creation, not lexicographically.
	for (const_iterator i = _props.begin(),
            ie = _props.end(); i != ie; ++i) {

		if (i->first.getFlags().get_dont_enum()) continue;

        const ObjectURI& uri = i->first.uri();

		if (donelist.insert(uri).second) {

            const std::string& qname = getNamespace(uri) ?
                st.value(getName(uri)) + "." + st.value(getNamespace(uri)) :
                st.value(getName(uri));

			env.push(qname);
		}
	}
}

void
PropertyList::dump()
{
    ObjectURI::Logger l(getStringTable(_owner));
	for (const_iterator it=_props.begin(), itEnd=_props.end();
            it != itEnd; ++it) {
		log_debug("  %s: %s", l(it->first.uri()), it->first.getValue(_owner));
	}
}

bool
PropertyList::addGetterSetter(const ObjectURI& uri, as_function& getter,
	as_function* setter, const as_value& cacheVal,
	const PropFlags& flagsIfMissing)
{
	Property a(uri, &getter, setter, flagsIfMissing);
	iterator found = iterator_find(_props, uri, getVM(_owner));
    
    string_table& st = getStringTable(_owner);
	if (found != _props.end())
	{
		// copy flags from previous member (even if it's a normal member ?)
		a.setFlags(found->first.getFlags());
		a.setCache(found->first.getCache());
		_props.replace(found, std::make_pair(a, st.noCase(uri.name)));

#ifdef GNASH_DEBUG_PROPERTY
        ObjectURI::Logger l(getStringTable(_owner));
		log_debug("AS GetterSetter %s replaced copying flags %s", l(uri),
                a.getFlags());
#endif

	}
	else
	{
		a.setCache(cacheVal);
		_props.push_back(std::make_pair(a, st.noCase(uri.name)));
#ifdef GNASH_DEBUG_PROPERTY
        ObjectURI::Logger l(getStringTable(_owner));
		log_debug("AS GetterSetter %s inserted with flags %s", l(uri),
                a.getFlags());
#endif
	}

	return true;
}

bool
PropertyList::addGetterSetter(const ObjectURI& uri, as_c_function_ptr getter,
	as_c_function_ptr setter, const PropFlags& flagsIfMissing)
{
	Property a(uri, getter, setter, flagsIfMissing);

    string_table& st = getStringTable(_owner);
	const_iterator found = iterator_find(_props, uri, getVM(_owner));
	if (found != _props.end())
	{
		// copy flags from previous member (even if it's a normal member ?)
		a.setFlags(found->first.getFlags());
		_props.replace(found, std::make_pair(a, st.noCase(uri.name)));

#ifdef GNASH_DEBUG_PROPERTY
        ObjectURI::Logger l(getStringTable(_owner));
		log_debug("Native GetterSetter %s replaced copying flags %s", l(uri),
                a.getFlags());
#endif

	}
	else
	{
		_props.push_back(std::make_pair(a, st.noCase(uri.name)));
#ifdef GNASH_DEBUG_PROPERTY
		string_table& st = getStringTable(_owner);
		log_debug("Native GetterSetter %s in namespace %s inserted with "
                "flags %s", st.value(key), st.value(nsId), a.getFlags());
#endif
	}

	return true;
}

bool
PropertyList::addDestructiveGetter(const ObjectURI& uri, as_function& getter, 
	const PropFlags& flagsIfMissing)
{
	const_iterator found = iterator_find(_props, uri, getVM(_owner));
	if (found != _props.end())
	{
        ObjectURI::Logger l(getStringTable(_owner));
		log_error("Property %s already exists, can't addDestructiveGetter",
                l(uri));
		return false; // Already exists.
	}

	// destructive getter don't need a setter
	Property a(uri, &getter, (as_function*)0, flagsIfMissing, true);

    string_table& st = getStringTable(_owner);
	_props.push_back(std::make_pair(a, st.noCase(uri.name)));

#ifdef GNASH_DEBUG_PROPERTY
    ObjectURI::Logger l(getStringTable(_owner));
	log_debug("Destructive AS property %s inserted with flags %s",
            l(uri), a.getFlags());
#endif

	return true;
}

bool
PropertyList::addDestructiveGetter(const ObjectURI& uri,
	as_c_function_ptr getter, const PropFlags& flagsIfMissing)
{
	iterator found = iterator_find(_props, uri, getVM(_owner));
	if (found != _props.end()) return false; 

	// destructive getter don't need a setter
	Property a(uri, getter, (as_c_function_ptr)0, flagsIfMissing, true);
    string_table& st = getStringTable(_owner);
	_props.push_back(std::make_pair(a, st.noCase(uri.name)));

#ifdef GNASH_DEBUG_PROPERTY
    ObjectURI::Logger l(getStringTable(_owner));
	log_debug("Destructive native property %s with flags %s", l(uri),
            a.getFlags());
#endif
	return true;
}

void
PropertyList::clear()
{
	_props.clear();
}

void
PropertyList::setReachable() const
{
    foreachFirst(_props.begin(), _props.end(),
            boost::mem_fn(&Property::setReachable));
}

} // namespace gnash
<|MERGE_RESOLUTION|>--- conflicted
+++ resolved
@@ -59,63 +59,6 @@
 
 }
 
-<<<<<<< HEAD
-PropertyList::const_iterator
-iterator_find(const PropertyList::container& p, int order)
-{
-    if (order < 0) return p.end();
-    if (static_cast<size_t>(order) >= p.size()) return p.end();
-    PropertyList::const_iterator i = p.begin();
-    std::advance(i, order);
-    return i;
-}
-
-const Property*
-PropertyList::getPropertyByOrder(int order) const
-{
-    const_iterator i = iterator_find(_props, order);
-	if (i == _props.end()) return 0;
-
-	return &(i->first);
-}
-
-const Property*
-PropertyList::getOrderAfter(int order) const
-{
-    const_iterator i = iterator_find(_props, order);
-
-	if (i == _props.end()) return 0;
-
-	do {
-		++i;
-		if (i == _props.end()) return 0;
-	} while (i->first.getFlags().get_dont_enum());
-
-	return &(i->first);
-}
-
-bool
-PropertyList::reserveSlot(const ObjectURI& uri, boost::uint16_t slotId)
-{
-#if 0
-    const_iterator found = iterator_find(_props, slotId + 1);
-	if (found != _props.end()) return false;
-
-	Property a(uri, as_value());
-	_props.push_back(a);
-
-#ifdef GNASH_DEBUG_PROPERTY
-    ObjectURI::Logger l(getStringTable(_owner));
-	log_debug("Slot for AS property %s inserted with flags %s", l(uri)
-            a.getFlags());
-#endif
-
-#endif
-	return true;
-}
-
-=======
->>>>>>> b345f082
 bool
 PropertyList::setValue(const ObjectURI& uri, const as_value& val,
         const PropFlags& flagsIfMissing)
