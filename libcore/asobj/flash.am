--- conflicted
+++ resolved
@@ -64,20 +64,13 @@
 	asobj/Global.h\
 	asobj/int_as.h \
 	asobj/LoadVars_as.h \
-<<<<<<< HEAD
-	asobj/Microphone.h \
-=======
->>>>>>> 26c03bdd
 	asobj/MovieClipLoader.h \
 	asobj/NetConnection_as.h	\
 	asobj/NetStream_as.h \
 	asobj/Number_as.h \
 	asobj/PlayHead.h \
 	asobj/Selection_as.h \
-<<<<<<< HEAD
 	asobj/Stage_as.h \
-=======
->>>>>>> 26c03bdd
 	asobj/TextFormat_as.h \
 	asobj/String_as.h \
 	asobj/XMLSocket_as.h \
