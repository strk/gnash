--- conflicted
+++ resolved
@@ -61,11 +61,7 @@
     as_object* proto = createObject(gl);
     as_object* cl = gl.createClass(emptyFunction, proto);
     attachVideoInterface(*proto);
-<<<<<<< HEAD
-    
-=======
-
->>>>>>> cc0432d6
+    //
     // Register _global.Video
     global.init_member(uri, cl, as_object::DefaultFlags);
 }
@@ -119,21 +115,12 @@
             );
         return as_value();
     }
-<<<<<<< HEAD
-
-    as_object* obj = toObject(fn.arg(0), getVM(fn));
-    NetStream_as* ns;
-
-    if (isNativeType(obj, ns)) {
-        video->setStream(ns);
-=======
     
     as_object* obj = toObject(fn.arg(0), getVM(fn));
     NetStream_as* ns;
     
     if (isNativeType(obj, ns)) {
 		video->setStream(ns);
->>>>>>> cc0432d6
     } else {
         IF_VERBOSE_ASCODING_ERRORS(
             log_aserror(_("attachVideo(%s) first arg is not a NetStream instance"),
@@ -196,8 +183,4 @@
 // local Variables:
 // mode: C++
 // indent-tabs-mode: nil
-<<<<<<< HEAD
-// End:
-=======
-// End:
->>>>>>> cc0432d6
+// End: