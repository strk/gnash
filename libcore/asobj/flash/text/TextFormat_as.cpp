// textformat.cpp:  ActionScript text formatting decorators, for Gnash.
// 
//   Copyright (C) 2005, 2006, 2007, 2008, 2009, 2010 Free Software
//   Foundation, Inc
// 
// This program is free software; you can redistribute it and/or modify
// it under the terms of the GNU General Public License as published by
// the Free Software Foundation; either version 3 of the License, or
// (at your option) any later version.
// 
// This program is distributed in the hope that it will be useful,
// but WITHOUT ANY WARRANTY; without even the implied warranty of
// MERCHANTABILITY or FITNESS FOR A PARTICULAR PURPOSE.  See the
// GNU General Public License for more details.
//
// You should have received a copy of the GNU General Public License
// along with this program; if not, write to the Free Software
// Foundation, Inc., 51 Franklin St, Fifth Floor, Boston, MA  02110-1301  USA
// 

#include "log.h"
#include "TextFormat_as.h"
#include "fn_call.h"
#include "Global_as.h"
#include "builtin_function.h" 
#include "NativeFunction.h" 
#include "namedStrings.h"
#include "VM.h"
#include "RGBA.h" 
#include "StringPredicates.h"
#include "smart_ptr.h" 
#include "GnashNumeric.h"
#include "Array_as.h"
#include "fontlib.h"
#include "Font.h"


namespace gnash {

// Functions and templates for reducing code duplication.
namespace {

/// Set functors may need access to fn_call resources, e.g. SWF version.
//
/// Currently only as_value::to_string() needs this, but in future other
/// conversions may follow.
struct SetBase
{
    SetBase(const fn_call& fn) : _fn(fn) {}
    const fn_call& fn() const {
        return _fn;
    }
private:
    const fn_call& _fn;
};

/// Convert pixels to twips, treating negative values as 0.
struct
PositiveTwips : SetBase
{
    PositiveTwips(const fn_call& fn) : SetBase(fn) {}
    int operator()(const as_value& val) const {
        return pixelsToTwips(std::max<int>(toInt(val), 0));
    }
};

/// Convert an argument from a number of pixels into twips.
struct
PixelsToTwips : SetBase
{
    PixelsToTwips(const fn_call& fn) : SetBase(fn) {}
    boost::int32_t operator()(const as_value& val) const {
        return pixelsToTwips(val.to_number());
    }
};

/// Convert the as_value to a boolean.
struct
ToBool : SetBase
{
    ToBool(const fn_call& fn) : SetBase(fn) {}
    bool operator()(const as_value& val) const {
        return val.to_bool();
    }
};

/// Convert the as_value to a string.
struct
ToString : SetBase
{
    ToString(const fn_call& fn) : SetBase(fn) {}
    std::string operator()(const as_value& val) const {
        return val.to_string(getSWFVersion(fn()));
    }
};


/// Get functors.
//
/// Conversions and processing are done when setting, so these functors should
/// be relatively simple.

/// Do nothing, i.e. return exactly the same argument that was passed.
struct
Nothing
{
    template<typename T> const T& operator()(const T& val) const {
        return val;
    }
};

/// Convert internal twip values to pixel values for ActionScript.
struct
TwipsToPixels
{
    template<typename T> double operator()(const T& t) const {
        return twipsToPixels(t);
    }
};

/// Produce a function to set a TextFormat property
//
/// @tparam T       The type of the Relay (should be TextFormat_as)
/// @tparam U       The return type of the function to be called (as C++ can't
///                 yet work out what it is)
/// @tparam F       The function to call to store the value.
/// @tparam P       A function object to be applied to the argument before
///                 storing the value.
template<typename T, typename U, void(T::*F)(const Optional<U>&), typename P>
struct Set
{
    static as_value set(const fn_call& fn) {

        T* relay = ensure<ThisIsNative<T> >(fn);

        if (!fn.nargs) return as_value();

        const as_value& arg = fn.arg(0);
        // Undefined doesn't do anything.

        if (arg.is_undefined() || arg.is_null()) {
            (relay->*F)(Optional<U>());
            return as_value();
        }

        // The function P takes care of converting the argument to the
        // required type.
        (relay->*F)(P(fn)(arg));
        return as_value();
    }

};

/// Produce a function to get a TextFormat property
//
/// @tparam T       The type of the Relay (should be TextFormat_as)
/// @tparam U       The return type of the function to be called (as C++ can't
///                 yet work out what it is)
/// @tparam F       The function to call to retrieve the value.
/// @tparam P       A function object to be applied to the argument before
///                 returning the value.
template<typename T, typename U, const Optional<U>&(T::*F)() const,
    typename P = Nothing>
struct Get
{
    static as_value get(const fn_call& fn) {
        T* relay = ensure<ThisIsNative<T> >(fn);
        const Optional<U>& opt = (relay->*F)();
		if (opt) return as_value(P()(*opt));
		
        as_value null;
        null.set_null();
        return null;
    }
};

/// Function object for Array handling.
class
PushToVector
{
public:
    PushToVector(std::vector<int>& v) : _v(v) {}
    void operator()(const as_value& val) {
        _v.push_back(val.to_number());
    }
private:
    std::vector<int>& _v;
};


}

namespace {

    as_value textformat_new(const fn_call& fn);
    void attachTextFormatInterface(as_object& o);
    const char* getAlignString(TextField::TextAlignment a);
	const char* getDisplayString(TextField::TextFormatDisplay a);
	TextField::TextAlignment parseAlignString(const std::string& align);
	TextField::TextFormatDisplay parseDisplayString(const std::string& display);

    /// Align works a bit differently, so is currently not a template.
    as_value textformat_align(const fn_call& fn);

    /// Display is never null, so not a template.
	as_value textformat_display(const fn_call& fn);
	as_value textformat_tabStops(const fn_call& fn);
	as_value textformat_color(const fn_call& fn);
	as_value textformat_getTextExtent(const fn_call& fn);

}

TextFormat_as::TextFormat_as()
    :
    _display(TextField::TEXTFORMAT_BLOCK)
{
}



void
TextFormat_as::alignSet(const std::string& align) 
{
    StringNoCaseEqual cmp;
    if (cmp(align, "left")) alignSet(TextField::ALIGN_LEFT);
    if (cmp(align, "center")) alignSet(TextField::ALIGN_CENTER);
    if (cmp(align, "right")) alignSet(TextField::ALIGN_RIGHT);
    if (cmp(align, "justify")) alignSet(TextField::ALIGN_JUSTIFY);
}

void
TextFormat_as::displaySet(const std::string& display)
{
	displaySet(parseDisplayString(display));
}

void
registerTextFormatNative(as_object& o)
{
    VM& vm = getVM(o);
    
    // TODO: find out native accessors for kerning, letterSpacing.
    // TODO: these functions are probably split into getters and setters
    // instead of one function for both. Needs testing.
    vm.registerNative(textformat_new, 110, 0);
    
    vm.registerNative(
            Get<const TextFormat_as, std::string, &TextFormat_as::font>::get,
            110, 1);
    vm.registerNative(
            Set<TextFormat_as, std::string, &TextFormat_as::fontSet,
            ToString>::set, 
            110, 2);
    
    vm.registerNative(
            Get<const TextFormat_as, boost::uint16_t,
            &TextFormat_as::size, TwipsToPixels>::get,
            110, 3);
    vm.registerNative(
            Set<TextFormat_as, boost::uint16_t, &TextFormat_as::sizeSet,
            PixelsToTwips>::set, 
            110, 4);
    
    vm.registerNative(textformat_color, 110, 5);
    vm.registerNative(textformat_color, 110, 6);
    
    vm.registerNative(
            Get<const TextFormat_as, std::string, &TextFormat_as::url>::get,
            110, 7);
    vm.registerNative(
            Set<TextFormat_as, std::string, &TextFormat_as::urlSet,
            ToString>::set, 
            110, 8);
    
    vm.registerNative(
            Get<const TextFormat_as, std::string, &TextFormat_as::target>::get,
            110, 9);
    vm.registerNative(
            Set<TextFormat_as, std::string, &TextFormat_as::targetSet,
            ToString>::set, 
            110, 10);
    
    vm.registerNative(
            Get<const TextFormat_as, bool, &TextFormat_as::bold>::get,
            110, 11);
    vm.registerNative(
            Set<TextFormat_as, bool, &TextFormat_as::boldSet,
            ToBool>::set, 
            110, 12);
    
    vm.registerNative(
            Get<const TextFormat_as, bool, &TextFormat_as::italic>::get,
            110, 13);
    vm.registerNative(
            Set<TextFormat_as, bool, &TextFormat_as::italicSet,
            ToBool>::set, 
            110, 14);
    
    vm.registerNative(
            Get<const TextFormat_as, bool, &TextFormat_as::underlined>::get,
            110, 15);
    vm.registerNative(
            Set<TextFormat_as, bool, &TextFormat_as::underlinedSet,
            ToBool>::set, 
            110, 16);
    
    vm.registerNative(textformat_align, 110, 17);
    vm.registerNative(textformat_align, 110, 18);

    vm.registerNative(
            Get<const TextFormat_as, boost::uint16_t,
            &TextFormat_as::leftMargin, TwipsToPixels>::get,
            110, 19);
    vm.registerNative(
            Set<TextFormat_as, boost::uint16_t, &TextFormat_as::leftMarginSet,
            PositiveTwips>::set, 
            110, 20);

    vm.registerNative(
            Get<const TextFormat_as, boost::uint16_t,
            &TextFormat_as::rightMargin, TwipsToPixels>::get,
            110, 21);
    vm.registerNative(
            Set<TextFormat_as, boost::uint16_t, &TextFormat_as::rightMarginSet,
            PositiveTwips>::set, 
            110, 22);

    vm.registerNative(
            Get<const TextFormat_as, boost::uint16_t,
            &TextFormat_as::indent,
            TwipsToPixels>::get, 110, 23);
    vm.registerNative(
            Set<TextFormat_as, boost::uint16_t, &TextFormat_as::indentSet,
            PositiveTwips>::set, 
            110, 24);
    
    vm.registerNative(
            Get<const TextFormat_as, boost::uint16_t,
            &TextFormat_as::leading,
            TwipsToPixels>::get, 110, 25);
    vm.registerNative(
            Set<TextFormat_as, boost::uint16_t, &TextFormat_as::leadingSet,
            PositiveTwips>::set, 
            110, 26);

    vm.registerNative(
            Get<const TextFormat_as, boost::uint32_t,
            &TextFormat_as::blockIndent,
            TwipsToPixels>::get, 110, 27);
    vm.registerNative(
            Set<TextFormat_as, boost::uint32_t, &TextFormat_as::blockIndentSet,
            PositiveTwips>::set,
            110, 28);

    vm.registerNative(textformat_tabStops, 110, 29);
    vm.registerNative(textformat_tabStops, 110, 30);

    vm.registerNative(
            Get<const TextFormat_as, bool, &TextFormat_as::bullet,
            Nothing>::get, 110, 31);
    vm.registerNative(
            Set<TextFormat_as, bool, &TextFormat_as::bulletSet,
            ToBool>::set, 
            110, 32);

    vm.registerNative(textformat_getTextExtent, 110, 33);
}

// extern (used by Global.cpp)
void
textformat_class_init(as_object& global, const ObjectURI& uri)
{

    Global_as& gl = getGlobal(global);
    as_object* proto = gl.createObject();;
    as_object* cl = gl.createClass(&textformat_new, proto);

	global.init_member(uri, cl, as_object::DefaultFlags);

}


namespace {

/// new TextFormat([font, [size, [color, [bold, [italic, [underline, [url, [target, [align,[leftMargin, [rightMargin, [indent, [leading]]]]]]]]]]]]])
//
/// This is a native function responsible for:
/// 1. attaching properties to TextFormat.prototype
/// 2. adding a getTextExtent member to the constructed object
/// 3. attaching the TextFormat_as relay object.
/// 4. setting the appropriate native properties of TextFormat_as
as_value
textformat_new(const fn_call& fn)
{

    as_object* obj = ensure<ValidThis>(fn);

    std::auto_ptr<TextFormat_as> tf(new TextFormat_as);

	const size_t args = fn.nargs;
	
	switch (args)
	{
	    default:
	        log_error(_("Too many args (%d) passed to TextFormat"), args);
	    case 13:
	        tf->leadingSet(pixelsToTwips(toInt(fn.arg(12))));
	    case 12:
	        tf->indentSet(pixelsToTwips(toInt(fn.arg(11))));
	    case 11:
	        tf->rightMarginSet(pixelsToTwips(toInt(fn.arg(10))));
	    case 10:
	        tf->leftMarginSet(pixelsToTwips(toInt(fn.arg(9))));
	    case 9:
	        tf->alignSet(fn.arg(8).to_string());
	    case 8:
	        tf->targetSet(fn.arg(7).to_string());
	    case 7:
	        tf->urlSet(fn.arg(6).to_string());
	    case 6:
	        tf->underlinedSet(fn.arg(5).to_bool());
	    case 5:
	        tf->italicSet(fn.arg(4).to_bool());
	    case 4:
	        tf->boldSet(fn.arg(3).to_bool());
	    case 3:
	    {
	        rgba col;
	        col.parseRGB(toInt(fn.arg(2)));
	        tf->colorSet(col);
	    }
	    case 2:
	        tf->sizeSet(pixelsToTwips(toInt(fn.arg(1))));
	    case 1:
	        tf->fontSet(fn.arg(0).to_string());
	        break;
	    case 0:
	        // What happens here?
	        break;
	}
	
    obj->setRelay(tf.release());
    as_object* proto = obj->get_prototype();
    if (proto) attachTextFormatInterface(*proto);

    const int flags = 0;
    
    // This is a weird function with no children.
    VM& vm = getVM(fn);
    NativeFunction* gte = vm.getNative(110, 33);
    gte->clearProperties();
	obj->init_member("getTextExtent", gte, flags);

	return as_value();
}

as_value
textformat_display(const fn_call& fn)
{
    TextFormat_as* relay = ensure<ThisIsNative<TextFormat_as> >(fn);

	as_value ret;

	if ( fn.nargs == 0 ) // getter
	{
        ret.set_string(getDisplayString(relay->display()));
	}
	else // setter
	{
		relay->displaySet(fn.arg(0).to_string());
	}

	return ret;
}

as_value
textformat_tabStops(const fn_call& fn)
{
    TextFormat_as* relay = ensure<ThisIsNative<TextFormat_as> >(fn);
	
    if (!fn.nargs) {
		LOG_ONCE( log_unimpl("Getter for textformat_tabStops") );
        as_value null;
        null.set_null();
        return null;
	}
	
    as_object* arg = fn.arg(0).to_object(getGlobal(fn));
    if (!arg) return as_value();

	std::vector<int> tabStops;

    PushToVector pv(tabStops);
    foreachArray(*arg, pv);

    relay->tabStopsSet(tabStops);
	
	return as_value();
}

as_value
textformat_color(const fn_call& fn)
{
    TextFormat_as* relay = ensure<ThisIsNative<TextFormat_as> >(fn);

	as_value ret;

	if (fn.nargs == 0) {
		if (relay->color()) ret.set_double(relay->color()->toRGB());
		else ret.set_null();
	}
	else {
		rgba newcolor;
		newcolor.parseRGB(toInt(fn.arg(0)));
		relay->colorSet(newcolor);
	}

	return ret;
}

as_value
textformat_align(const fn_call& fn)
{
    TextFormat_as* relay = ensure<ThisIsNative<TextFormat_as> >(fn);

    as_value ret;

    if (fn.nargs == 0) {
        if (relay->align()) {
            ret.set_string(getAlignString(*relay->align()));
        }
        else ret.set_null();
    }
    else // setter
    {
        relay->alignSet(fn.arg(0).to_string());
    }

    return ret;
}


/// Return various dimensions of a theoretical run of text
//
/// The TextFormat's format values are used to calculate what the dimensions
/// of a TextField would be if it contained the given text.
//
/// This may never apply to embedded fonts. There is no way to instruct the
/// function to use embedded fonts, so it makes sense if it always chooses
/// the device font.
//
/// TODO: this duplicates other functionality in TextField; ideally both
/// should be fixed, tested, and merged.
as_value
textformat_getTextExtent(const fn_call& fn)
{

    TextFormat_as* relay = ensure<ThisIsNative<TextFormat_as> >(fn);
    
    if (!fn.nargs) {
        IF_VERBOSE_ASCODING_ERRORS(
            log_aserror("TextFormat.getTextExtent requires at least one"
                "argument");
        );
        return as_value();
    }

    const int version = getSWFVersion(fn);
    const std::string& s = fn.arg(0).to_string(version);


    const bool limitWidth = (fn.nargs > 1);
    
    // Everything must be in twips here.
    const double tfw = limitWidth ? pixelsToTwips(fn.arg(1).to_number()) : 0;

    const bool bold = relay->bold() ? *relay->bold() : false;
    const bool italic = relay->italic() ? *relay->italic() : false;
    const double size = relay->size() ? *relay->size() : 240;

    // Note: currently leading is never defined for device fonts, and since
    // getTextExtent currently only takes account of device fonts we don't
    // need it.

    Font* f = relay->font() ?
        fontlib::get_font(*relay->font(), bold, italic) :
        fontlib::get_default_font().get();
    
    // Whether to use embedded fonts if required.
    const bool em = false;

    /// Advance, descent, ascent given according to square of 1024.
    //
    /// An ascent of 1024 is equal to the whole size of the character, so
    /// 240 twips for a size 12.
    const double scale = size / static_cast<double>(f->unitsPerEM(em));

    double height = size;
    double width = 0;
    double curr = 0;
    
    const double ascent = f->ascent(em) * scale;
    const double descent = f->descent(em) * scale;

    for (std::string::const_iterator it = s.begin(), e = s.end();
            it != e; ++it) {

<<<<<<< HEAD
        int index = f->get_glyph_index(*it, em);
        const double advance = f->get_advance(index, em) * scale;
        if (limitWidth && (curr + advance > width)) {
=======
        const int index = f->get_glyph_index(*it, false);
        const double advance = f->get_advance(index, false) * scale;
        if (limitWidth && (curr + advance > tfw)) {
>>>>>>> c6596977
            curr = 0;
            height += size;
        }
        curr += advance;
        width = std::max(width, curr);

    }

    Global_as& gl = getGlobal(fn);
    as_object* obj = new as_object(gl);

    obj->init_member("textFieldHeight", twipsToPixels(height) + 4);
    obj->init_member("textFieldWidth",
            limitWidth ? twipsToPixels(tfw) : twipsToPixels(width) + 4);
    obj->init_member("width", twipsToPixels(width));
    obj->init_member("height", twipsToPixels(height));
    obj->init_member("ascent", twipsToPixels(ascent));
    obj->init_member("descent", twipsToPixels(descent));

    return as_value(obj);

}


void
attachTextFormatInterface(as_object& o)
{
	int flags = 0;

    NativeFunction* get;
    NativeFunction* set;

    VM& vm = getVM(o);

    get = vm.getNative(110, 1);
    set = vm.getNative(110, 2);
	o.init_property("font", *get, *set, flags);
    get = vm.getNative(110, 3);
    set = vm.getNative(110, 4);
	o.init_property("size", *get, *set, flags);
    get = vm.getNative(110, 5);
    set = vm.getNative(110, 6);
	o.init_property("color", *get, *set, flags);
    get = vm.getNative(110, 7);
    set = vm.getNative(110, 8);
	o.init_property("url", *get, *set, flags);
    get = vm.getNative(110, 9);
    set = vm.getNative(110, 10);
	o.init_property("target", *get, *set, flags);
    get = vm.getNative(110, 11);
    set = vm.getNative(110, 12);
	o.init_property("bold", *get, *set, flags);
    get = vm.getNative(110, 13);
    set = vm.getNative(110, 14);
	o.init_property("italic", *get, *set, flags);
    get = vm.getNative(110, 15);
    set = vm.getNative(110, 16);
	o.init_property("underline", *get, *set, flags);
    get = vm.getNative(110, 17);
    set = vm.getNative(110, 18);
	o.init_property("align", *get, *set, flags);
    get = vm.getNative(110, 19);
    set = vm.getNative(110, 20);
	o.init_property("leftMargin", *get, *set, flags);
    get = vm.getNative(110, 21);
    set = vm.getNative(110, 22);
	o.init_property("rightMargin", *get, *set, flags);
    get = vm.getNative(110, 23);
    set = vm.getNative(110, 24);
	o.init_property("indent", *get, *set, flags);
    get = vm.getNative(110, 25);
    set = vm.getNative(110, 26);
	o.init_property("leading", *get, *set, flags);
    get = vm.getNative(110, 27);
    set = vm.getNative(110, 28);
	o.init_property("blockIndent", *get, *set, flags);
    get = vm.getNative(110, 29);
    set = vm.getNative(110, 30);
	o.init_property("tabStops", *get, *set, flags);
    get = vm.getNative(110, 31);
    set = vm.getNative(110, 32);
	o.init_property("bullet", *get, *set, flags);

    o.init_property("display", textformat_display, textformat_display, flags);
}


TextField::TextFormatDisplay
parseDisplayString(const std::string& display)
{
	StringNoCaseEqual cmp;
	if (cmp(display, "inline")) return TextField::TEXTFORMAT_INLINE;
	if (cmp(display, "block")) return TextField::TEXTFORMAT_BLOCK;
	
    // Is this correct? We have to return something here...
	log_debug("Invalid display string %s ", display);
    return TextField::TEXTFORMAT_BLOCK;
}

const char* 
getAlignString(TextField::TextAlignment a)
{
	switch (a)
	{
		case TextField::ALIGN_LEFT:
			return "left";
		case TextField::ALIGN_CENTER:
			return "center";
		case TextField::ALIGN_RIGHT:
			return "right";
		case TextField::ALIGN_JUSTIFY:
			return "justify";
		default:
			log_error("Uknown alignment value: %d, take as left", a);
			return "left";
	}
}

const char*
getDisplayString(TextField::TextFormatDisplay a) 
{
	switch (a)
	{
		case TextField::TEXTFORMAT_INLINE:
			return "inline";
		case TextField::TEXTFORMAT_BLOCK:
			return "block";
		default:
			log_error("Unknown display value: %d ", a);
            return "";
	}
}
	

} // anonymous namespace
} // end of gnash namespace<|MERGE_RESOLUTION|>--- conflicted
+++ resolved
@@ -605,15 +605,9 @@
     for (std::string::const_iterator it = s.begin(), e = s.end();
             it != e; ++it) {
 
-<<<<<<< HEAD
-        int index = f->get_glyph_index(*it, em);
+        const int index = f->get_glyph_index(*it, em);
         const double advance = f->get_advance(index, em) * scale;
-        if (limitWidth && (curr + advance > width)) {
-=======
-        const int index = f->get_glyph_index(*it, false);
-        const double advance = f->get_advance(index, false) * scale;
         if (limitWidth && (curr + advance > tfw)) {
->>>>>>> c6596977
             curr = 0;
             height += size;
         }
