// Machine.cpp A machine to run AS3 code, with AS2 code in the future
//
//   Copyright (C) 2007, 2008, 2009 Free Software Foundation, Inc.
//
// This program is free software; you can redistribute it and/or modify
// it under the terms of the GNU General Public License as published by
// the Free Software Foundation; either version 3 of the License, or
// (at your option) any later version.
//
// This program is distributed in the hope that it will be useful,
// but WITHOUT ANY WARRANTY; without even the implied warranty of
// MERCHANTABILITY or FITNESS FOR A PARTICULAR PURPOSE.  See the
// GNU General Public License for more details.
//
// You should have received a copy of the GNU General Public License
// along with this program; if not, write to the Free Software
// Foundation, Inc., 51 Franklin St, Fifth Floor, Boston, MA  02110-1301  USA
//

#include "Machine.h"
#include "as_object.h"
#include "ClassHierarchy.h"
#include "namedStrings.h"
#include "Array_as.h"
#include "abc_block.h"
#include "fn_call.h"
#include "abc_function.h"
#include "action.h"
#include "Object.h"
#include "VM.h"

namespace gnash {
/// The type of exceptions thrown by ActionScript.
class ASException
{
public:
	as_value mValue;

	ASException(as_value &v) { mValue = v; }
	ASException() { mValue.set_undefined(); }
};

class ASReferenceError : public ASException
{
public:
	ASReferenceError() : ASException()
	{/**/}
};

class ASTypeError : public ASException
{
public:
	ASTypeError() : ASException()
	{}
};

// Functions for getting pool constants.
static inline const std::string&
pool_string(boost::uint32_t index, abc_block *pool)
{
	if (!pool) throw ASException();
	return pool->stringPoolAt(index);
}

static inline int
pool_int(boost::uint32_t index, abc_block *pool)
{
	if (!pool) throw ASException();
	return pool->integerPoolAt(index);
}

static inline unsigned int
pool_uint(boost::uint32_t index, abc_block *pool)
{
	if (!pool) throw ASException();
	return pool->uIntegerPoolAt(index);
}

static inline double
pool_double(boost::uint32_t index, abc_block *pool)
{
	if (!pool) throw ASException();
	log_abc("Getting double from pool at index %u",index);
	return pool->doublePoolAt(index);
}

static inline asNamespace*
pool_namespace(boost::uint32_t index, abc_block *pool)
{
	if (!pool) throw ASException();
	return pool->namespacePoolAt(index);
}

static inline asMethod*
pool_method(boost::uint32_t index, abc_block* pool)
{
	if (!pool) throw ASException();
	return pool->methodPoolAt(index);
}

static inline asClass*
pool_class(boost::uint32_t index, abc_block* pool)
{
	if (!pool) throw ASException();
	return pool->classPoolAt(index);
}

// Don't make this a reference or you'll taint the pool.
static inline asName
pool_name(boost::uint32_t index, abc_block* pool)
{
	if (!pool) throw ASException();
	asName multiname = pool->multinamePoolAt(index);
#if 0
    log_abc("Searching multiname pool for property id=%u abc name=%u "
            "global name = %u abc string=%s flags=0x%X name_space=%u",
            index, multiname.getABCName(), multiname.getGlobalName(),
            pool->mStringPool[multiname.getABCName()],multiname.mFlags | 0x0,
            multiname.getNamespace()->getURI());
#endif
	return multiname;
}

/// ENSURE_NUMBER makes sure that the given argument is a number,
/// calling the valueOf method if necessary -- it's a macro so that
/// the valueOf method may be pushed if needed, and then whatever
/// opcode asked for this will be re-entered.
#define ENSURE_NUMBER(vte)													\
{																			\
	as_value *e = &vte;														\
	if (e->is_object())														\
	{																		\
		Property *b = e->to_object()->findProperty(NSV::PROP_VALUE_OF, 0);	\
		if (b)																\
		{																	\
			mStream->seekTo(opStart);										\
			pushGet(e->to_object().get(), *e, b);							\
			break;															\
		}																	\
	}																		\
}												   /* end of ENSURE_NUMBER */

/// ENSURE_OBJECT will throw an exception if the argument isn't an
/// object. It's a macro to match with the other ENSURE_ macros.
#ifdef PRETEND
#define ENSURE_OBJECT(vte)													\
{																			\
	if (!vte.is_object())													\
		throw ASException();												\
}												   /* end of ENSURE_OBJECT */
#else
#define ENSURE_OBJECT(vte)
#endif

/// ENSURE_STRING makes sure that the given argument is a string,
/// calling the toString method if necessary -- it's a macro so that
/// the toString may be pushed if needed, and then whatever opcode
/// asked for this will be re-entered.
#define ENSURE_STRING(vte)													\
{																			\
	as_value *c = &vte; /* Don't call vte multiple times */					\
	if (c->is_object())														\
	{																		\
		Property *d = c->to_object()->findProperty(NSV::PROP_TO_STRING, 0);	\
		if (d)																\
		{																	\
			mStream->seekTo(opStart);										\
			pushGet(c->to_object().get(), *c, d);							\
			break;															\
		}																	\
	}																		\
}												   /* end of ENSURE_STRING */

/// ABSTRACT_COMPARE is the abstract comparison as described in the ECMA
/// standard.  The 'truth_of_undefined' is used to specify which value
/// should be set for NaN values. It's a macro so that calls may be
/// pushed in the ENSURE_STRING and ENSURE_NUMBER macros.
#define ABSTRACT_COMPARE(store, rv1, rv2, truth_of_undefined) 				\
{ 																			\
	as_value &a = rv1; /* Don't call rv1 multiple times */					\
	as_value &b = rv2; /* Don't call rv2 multiple times */					\
	if (a.ptype() == PTYPE_STRING && b.ptype() == PTYPE_STRING) 			\
	{ 																		\
		ENSURE_STRING(a); 													\
		ENSURE_STRING(b); 													\
		store = a.to_string() < b.to_string(); 								\
	} 																		\
	else 																	\
	{ 																		\
		ENSURE_NUMBER(a); 													\
		ENSURE_NUMBER(b); 													\
		double ad = a.to_number(); double bd = b.to_number();				\
		if (isNaN(ad) || isNaN(bd))											\
			store = truth_of_undefined; 									\
		else if (isInf(ad) && ad > 0)	 									\
			store = false; 													\
		else if (isInf(bd) && bd > 0)	 									\
			store = true; 													\
		else if (isInf(bd) && bd < 0)	 									\
			store = false; 													\
		else if (isInf(ad) && ad < 0)										\
			store = true;													\
		else 																\
			store = ad < bd; 												\
	} 																		\
}												/* end of ABSTRACT_COMPARE */

inline bool abstractEquality(const as_value& a, const as_value& b,
       bool strictness_on)
{
    if ( strictness_on ) return a.strictly_equals(b);
    else return a.equals(b);
}								

#define ABSTRACT_TYPELATE(st, checkval, matchval)							\
{																			\
	bool *store = &st;														\
	as_value &a = checkval; /* Don't call checkval multiple times */		\
	as_value &b = matchval; /* Don't call matchval multiple times */		\
	*store = true;															\
	if (b.is_object())														\
	{																		\
		as_value v;															\
		b.to_object()->get_member(NSV::INTERNAL_TYPE, &v);					\
		if (!a.conforms_to(mST.find(v.to_string())))						\
			*store = false;													\
	}																		\
	else if (b.is_string())													\
	{																		\
		if (!a.conforms_to(mST.find(b.to_string())))						\
			*store = false;													\
	}																		\
	else																	\
		*store = false;														\
}											   /* end of ABSTRACT_TYPELATE */

#define JUMPIF(jtruth)														\
{																			\
	boost::int32_t jumpOffset = mStream->read_S24();								\
	if (jtruth)																\
		mStream->seekBy(jumpOffset);										\
	break;																	\
}														  /* end of JUMPIF */

namespace {

/// Switch the execution context to AVM2, and make sure it's
/// switched back again to what it was before even when there's an exception.
class AVM2Switcher
{
public:
    AVM2Switcher(VM& vm)
        :
        _vm(vm),
        _ver(vm.getAVMVersion())
    {
        _vm.setAVMVersion(VM::AVM2);
    }

    ~AVM2Switcher()
    {
        _vm.setAVMVersion(_ver);
    }

private:
    VM& _vm;
    VM::AVMVersion _ver;
};

}

void
Machine::execute()
{

    // This automatically switches back again when we leave this scope.
    AVM2Switcher avm2(_vm);

	for (;;) {
		std::size_t opStart = mStream->tellg();
        
        try {

            SWF::abc_action_type opcode = static_cast<SWF::abc_action_type>(
                    mStream->read_as3op());
            
            log_abc("** Executing opcode: %s (%d) **", opcode, (int)opcode);
            
            switch (opcode) 
            {
                default:
                    throw ASException();
                
                /// This is not actually an opcode -- it occurs when the
                /// stream is empty. We may need to return from a function,
                /// or we may be done.
                case SWF::ABC_ACTION_END:
                    return;

                /// 0x01 ABC_ACTION_BKPT
                /// Do: Enter the debugger if one has been invoked.
                /// This is a no-op. Enable it if desired.
                /// 0x02 ABC_ACTION_NOP
                /// Do: Nothing.
                /// 0xF3 ABC_ACTION_TIMESTAMP
                case SWF::ABC_ACTION_NOP:
                case SWF::ABC_ACTION_BKPT:
                case SWF::ABC_ACTION_TIMESTAMP:
                    break;

                /// 0x03 ABC_ACTION_THROW
                /// Stack In:
                ///  obj -- an object
                /// Stack Out:
                ///  .
                /// Do: Throw obj as an exception
                /// Equivalent: ACTIONTHROW
                case SWF::ABC_ACTION_THROW:
                {
                    throw ASException(mStack.pop());
                    break;
                }

                /// 0x04 ABC_ACTION_GETSUPER
                /// Stream:
                ///  name_id -- V32 index to multiname 'name'
                /// Stack In:
                ///  [ns [n]] -- Namespace stuff.
                ///  obj -- an object
                /// Stack Out:
                ///  obj.super.name
                ///  May be the same as the value of obj.name (E.g. inherited
                /// variables)
                case SWF::ABC_ACTION_GETSUPER:
                {
                    // Get the name.
                    asName a = pool_name(mStream->read_V32(), mPoolObject);
                    // Finish it, if necessary.
                    mStack.drop(completeName(a));
                    // Get the target object.
                    ENSURE_OBJECT(mStack.top(0));
                    as_object *super = mStack.top(0).to_object()->
                        get_prototype().get();
                    // If we don't have a super, throw.
                    if (!super) throw ASReferenceError();
                    Property *b = super->findProperty(a.getABCName(), 
                        a.getNamespace()->getURI());
                    // The object is on the top already.
                    pushGet(super, mStack.top(0), b);
                    break;
                }

                /// 0x05 ABC_ACTION_SETSUPER
                /// Stream: UV32 index to multiname 'name'
                /// Stack In:
                ///  val -- an object
                ///  [ns [n]] -- Namespace stuff.
                ///  obj -- an object
                /// Stack Out:
                ///  .
                /// Do: Set obj.super.name to val, if allowable.
                case SWF::ABC_ACTION_SETSUPER:
                {
                    // Get and finish the name.
                    asName a = pool_name(mStream->read_V32(), mPoolObject);
                    as_value vobj = mStack.pop(); // The value

                    mStack.drop(completeName(a));

                    ENSURE_OBJECT(mStack.top(0));
                    as_object* super = mStack.pop().to_object()->
                        get_prototype().get();
                    if (!super) throw ASReferenceError();
                    Property* b = super->findProperty(a.getABCName(), 
                        a.getNamespace()->getURI());
                    mStack.push(vobj);
                    pushSet(super, vobj, b);
                    break;
                }

                /// 0x06 ABC_ACTION_DXNS
                /// Default XML Namespace
                /// Stream: UV32 index to string pool 'nsname'
                /// Do: Create a new public namespace with name nsname, and make
                /// this the default XML namespace. 
                case SWF::ABC_ACTION_DXNS:
                {
                    boost::uint32_t soffset = mStream->read_V32();
                    const std::string& uri = pool_string(soffset, mPoolObject);
                    mDefaultXMLNamespace = mCH->anonNamespace(mST.find(uri));
                    break;
                }

                /// 0x07 ABC_ACTION_DXNSLATE
                /// Stack In:
                ///  nsname -- a string object
                /// Stack Out:
                ///  .
                /// Do: Same as ABC_ACTION_DXNS, but the uri is in the stack,
                /// not the stream.
                case SWF::ABC_ACTION_DXNSLATE:
                {
                    ENSURE_STRING(mStack.top(0));
                    const std::string& uri = mStack.top(0).to_string();
                    mDefaultXMLNamespace = mCH->anonNamespace(mST.find(uri));
                    mStack.drop(1);
                    break;
                }

                /// 0x08 ABC_ACTION_KILL
                /// Stream: UV32 frame pointer offset 'offset'
                /// Frame: 
                ///  Kill at offset
                /// Equivalent: ACTION_DELETE
                case SWF::ABC_ACTION_KILL:
                {
                    boost::uint32_t regNum = mStream->read_V32();
                    mRegisters[regNum].set_undefined();
                    break;
                }

                /// 0x09 ABC_ACTION_LABEL
                /// Do: Unknown purpose, Tamarin does nothing.
                case SWF::ABC_ACTION_LABEL:
                {
                    break;
                }

                /// 0x0C ABC_ACTION_IFNLT
                /// Stream: S24 jump offset 'jump'
                /// Stack In:
                ///  b -- an object
                ///  a -- an object
                /// Stack Out:
                ///  .
                /// Do: If !(a < b) move by jump in stream, as ABC_ACTION_JUMP
                /// does.
                case SWF::ABC_ACTION_IFNLT:
                {
                    bool truth;
                    ABSTRACT_COMPARE(truth, mStack.top(1), mStack.top(0),
                            false);
                    mStack.drop(2);
                    JUMPIF(!truth); // truth is: a < b
                    break;
                }

                /// 0x0D ABC_ACTION_IFNLE
                /// Stream: S24 jump offset 'jump'
                /// Stack In:
                ///  b -- an object
                ///  a -- an object
                /// Stack Out:
                ///  .
                /// Do: If !(a <= b) move by jump in stream, as ABC_ACTION_JUMP
                /// does.
                case SWF::ABC_ACTION_IFNLE:
                {
                    bool truth;
                    ABSTRACT_COMPARE(truth, mStack.top(0), mStack.top(1), true);
                    mStack.drop(2);
                    JUMPIF(truth); // truth is: b < a
                    break;
                }

                /// 0x0E ABC_ACTION_IFNGT
                /// Stream: S24 jump offset 'jump'
                /// Stack In:
                ///  b -- an object
                ///  a -- an object
                /// Stack Out:
                ///  .
                /// Do: If !(a > b) move by jump in stream, as ABC_ACTION_JUMP
                /// does.
                case SWF::ABC_ACTION_IFNGT:
                {
                    bool truth;
                    ABSTRACT_COMPARE(truth, mStack.top(0), mStack.top(1),
                            false);
                    mStack.drop(2);
                    JUMPIF(!truth); // truth is: b < a
                    break;
                }

                /// 0x0F ABC_ACTION_IFNGE
                /// Stream: S24 jump offset 'jump'
                /// Stack In:
                ///  a -- an object
                ///  b -- an object
                /// Stack Out:
                ///  .
                /// Do: If !(a >= b) move by jump in stream, as ABC_ACTION_JUMP
                /// does.
                case SWF::ABC_ACTION_IFNGE:
                {
                    bool truth;
                    ABSTRACT_COMPARE(truth, mStack.top(1), mStack.top(0), true);
                    mStack.drop(2);
                    JUMPIF(truth); // truth is: a < b
                    break;
                }

                /// 0x10 ABC_ACTION_JUMP
                /// Stream: S24 jump offset 'jump'
                /// Do: If jump is negative, check for interrupts. Move by
                /// jump in stream.
                /// Equivalent: ACTION_BRANCHALWAYS
                case SWF::ABC_ACTION_JUMP:
                {
                    const boost::int32_t bytes = mStream->read_S24();
                    log_abc("ABC_ACTION_JUMP: Jumping %d bytes.",bytes);
                    mStream->seekBy(bytes);
                    break;
                }

                /// 0x11 ABC_ACTION_IFTRUE
                /// Stream: S24 jump offset 'jump'
                /// Stack In:
                ///  a -- an object
                /// Stack Out:
                ///  .
                /// Do: If a is 'true', move by jump in stream, as
                /// ABC_ACTION_JUMP does.
                /// Equivalent: ACTION_BRANCHIFTRUE
                case SWF::ABC_ACTION_IFTRUE:
                {
                    const boost::int32_t bytes = mStream->read_S24();
                    if (pop_stack().to_bool()) {
                        log_abc("ABC_ACTION_IFTRUE: Jumping %d bytes.",bytes);
                        mStream->seekBy(bytes);
                    }
                    else {
                        log_abc("ABC_ACTION_IFTRUE: Would have jumped %d "
                                "bytes.", bytes);
                    }
                    break;
                }

                /// 0x12 ABC_ACTION_IFFALSE
                /// Stream: S24 jump offset 'jump'
                /// Stack In:
                ///  a -- an object
                /// Stack Out:
                ///  .
                /// Do: If a is 'false', move by jump in stream, as
                /// ABC_ACTION_JUMP does.
                case SWF::ABC_ACTION_IFFALSE:
                {
                    const boost::int32_t bytes = mStream->read_S24();
                    const bool truth = pop_stack().to_bool();
                    if (!truth) {
                        log_abc("ABC_ACTION_IFFALSE: Jumping %d bytes.", bytes);
                        mStream->seekBy(bytes);
                    }
                    break;
                }

                /// 0x13 ABC_ACTION_IFEQ
                /// Stream: S24 jump offset 'jump'
                /// Stack In:
                ///  b -- an object
                ///  a -- an object
                /// Stack Out:
                ///  .
                /// Do: If a == b (weakly), move by jump in stream, as
                /// ABC_ACTION_JUMP does.
                case SWF::ABC_ACTION_IFEQ:
                {
                    const boost::int32_t bytes = mStream->read_S24();
                    const as_value b = pop_stack();
                    const as_value a = pop_stack();
                    if (a.equals(b)) {
                        log_abc("Jumping %d bytes.", bytes);
                        mStream->seekBy(bytes);
                    }
                    else{
                        log_abc("Would have jumped %d bytes", bytes);
                    }
                    break;
                }

                /// 0x14 ABC_ACTION_IFNE
                /// Stream: S24 jump offset 'jump'
                /// Stack In:
                ///  b -- an object
                ///  a -- an object
                /// Stack Out:
                ///  .
                /// Do: If a != b (weakly), move by jump in stream, as
                /// ABC_ACTION_JUMP does.
                case SWF::ABC_ACTION_IFNE:
                {
                    as_value a = pop_stack();
                    as_value b = pop_stack();
                    const boost::int32_t bytes = mStream->read_S24();
                    if (!a.equals(b)) {
                        log_abc("Jumping... %d bytes.", bytes);
                        mStream->seekBy(bytes);
                    }
                    else {
                        log_abc("Would have jumped %d bytes", bytes);
                    }
                    break;
                }

                /// 0x15 ABC_ACTION_IFLT
                /// Stream: S24 jump offset 'jump'
                /// Stack In:
                ///  b -- an object
                ///  a -- an object
                /// Stack Out:
                ///  .
                /// Do: If a < b move by jump in stream, as ABC_ACTION_JUMP
                /// does.
                case SWF::ABC_ACTION_IFLT:
                {
                    as_value b = pop_stack();
                    as_value a = pop_stack();
                    const boost::int32_t bytes = mStream->read_S24();
                    const bool jump = a.newLessThan(b).to_bool();
                    if (jump) {
                        log_abc("Jumping... %d bytes.", bytes);
                        mStream->seekBy(bytes);
                    }
                    else {
                        log_abc("Would have jumped %d bytes", bytes);
                    }
                    break;
                }

                /// 0x16 ABC_ACTION_IFLE
                /// Stream: S24 jump offset 'jump'
                /// Stack In:
                ///  b -- an object
                ///  a -- an object
                /// Stack Out:
                ///  .
                /// Do: If a <= b move by jump in stream, as ABC_ACTION_JUMP
                /// does.
                case SWF::ABC_ACTION_IFLE:
                {
                    bool truth;
                    ABSTRACT_COMPARE(truth, mStack.top(0), mStack.top(1), true);
                    mStack.drop(2);
                    JUMPIF(!truth); // truth is: b < a
                    break;
                }

                /// 0x17 ABC_ACTION_IFGT
                /// Stream: S24 jump offset 'jump'
                /// Stack In:
                ///  b -- an object
                ///  a -- an object
                /// Stack Out:
                ///  .
                /// Do: If a > b move by jump in stream, as ABC_ACTION_JUMP does.
                case SWF::ABC_ACTION_IFGT:
                {
                    boost::int32_t bytes = mStream->read_S24();
                    bool truth;
                    // If b < a, then a > b, with undefined as false
                    ABSTRACT_COMPARE(truth, mStack.top(0), mStack.top(1), false);
                    mStack.drop(2);
                    if (truth) {
                        log_abc("Jumping %d bytes.",bytes);
                        mStream->seekBy(bytes);
                    }
                    else{
                        log_abc("Would have jumped %d bytes.",bytes);
                    }
                    break;
                }

                /// 0x18 ABC_ACTION_IFGE
                /// Stream: S24 jump offset 'jump'
                /// Stack In:
                ///  b -- an object
                ///  a -- an object
                /// Stack Out:
                ///  .
                /// Do: If a >= b move by jump in stream, as ABC_ACTION_JUMP
                /// does.
                case SWF::ABC_ACTION_IFGE:
                {
                    bool truth;
                    ABSTRACT_COMPARE(truth, mStack.top(0), mStack.top(1), true);
                    mStack.drop(2);
                    JUMPIF(!truth); // truth is: a < b
                    break;
                }

                /// 0x19 ABC_ACTION_IFSTRICTEQ
                /// Stream: S24 jump offset 'jump'
                /// Stack In:
                ///  b -- an object
                ///  a -- an object
                /// Stack Out:
                ///  .
                /// Do: If a == b (strictly), move by jump in stream, as
                /// ABC_ACTION_JUMP
                case SWF::ABC_ACTION_IFSTRICTEQ:
                {
                    bool truth = abstractEquality(mStack.top(1), mStack.top(0),
                            true);
                    mStack.drop(2);
                    JUMPIF(truth);
                    break;
                }

                /// 0x1A ABC_ACTION_IFSTRICTNE
                /// Stream: S24 jump offset 'jump'
                /// Stack In:
                ///  b -- an object
                ///  a -- an object
                /// Stack Out:
                ///  .
                /// Do: If a != b (strongly), move by jump in stream, as
                /// ABC_ACTION_JUMP
                case SWF::ABC_ACTION_IFSTRICTNE:
                {
                    const bool truth = abstractEquality(mStack.top(1),
                            mStack.top(0), true);
                    mStack.drop(2);
                    JUMPIF(!truth);
                    break;
                }

                /// 0x18 ABC_ACTION_LOOKUPSWITCH
                /// Stream: 3 bytes | V32 count as 'case_count - 1' |
                /// case_count of S24 as 'cases'
                /// Stack In:
                ///  index -- an integer object
                /// Stack Out:
                ///  .
                /// Do: If index >= case_count, reset stream to position on
                /// op entry. Otherwise, move by cases[index] - 1 from stream
                /// position on op entry.
                case SWF::ABC_ACTION_LOOKUPSWITCH:
                {
                    std::size_t npos = mStream->tellg();
                    if (!mStack.top(0).is_number()) throw ASException();

                    boost::uint32_t index =
                        mStack.top(0).to_number<boost::uint32_t>();
                    mStack.drop(1);

                    mStream->seekBy(3); // Skip the intial offset.
                    boost::uint32_t cases = mStream->read_V32();
                    // Read from our original position and use it to skip
                    // if the case is out of range.
                    if (index > cases) {
                        mStream->seekTo(npos);
                        mStream->seekTo(npos + mStream->read_S24());
                    }
                    else {
                        mStream->seekTo(npos + 3 * (index + 1));
                        boost::uint32_t newpos = mStream->read_S24();
                        mStream->seekTo(npos - 1 + newpos);
                    }
                    break;
                }

                /// 0x30 ABC_ACTION_PUSHSCOPE
                case SWF::ABC_ACTION_PUSHSCOPE:
                {
                    as_value scope_value = pop_stack();
                    if (!scope_value.to_object().get()) {
                        IF_VERBOSE_ASCODING_ERRORS(
                        log_aserror(_("Can't push a null value onto the "
                                "scope stack (%s)."), scope_value);
                        );
                        scope_value = as_value(new as_object());
                    }	
                    push_scope_stack(scope_value);
                    break;
                }

                /// 0x1C ABC_ACTION_PUSHWITH
                /// Stack In:
                ///  scope -- a scope
                /// Stack Out:
                ///  .
                /// Do: Enter scope with previous scope as its base.
                /// If 0x1C, start a new base if the previous one was global.
                case SWF::ABC_ACTION_PUSHWITH:
                {
                    log_unimpl("ABC_ACTION_PUSHWITH");
                    // A scope object is just a regular object.
            // 		ENSURE_OBJECT(mStack.top(0));
            // 		as_object *a = mStack.top(0).to_object().get();
            // 
            // 		if (!mScopeStack.empty())
            // 			a->set_prototype(mScopeStack.top(0).mScope);
            // 		else
            // 			a->set_prototype(NULL);
            // 
            // 		if (opcode == SWF::ABC_ACTION_PUSHWITH &&
            // 				mScopeStack.totalSize() == mScopeStack.size())
            // 		{
            // 			mScopeStack.push(Scope(0, a));
            // 		}
            // 		else
            // 		{
            // 			mScopeStack.push(Scope(mScopeStack.size(), a));
            // 		}
            // 		mCurrentScope = a;
            // 		mStack.drop(1);
                    break;
                }

                /// 0x1D ABC_ACTION_POPSCOPE
                /// Do: exit current scope. Clear the base if the depth is now 
                ///  shallower than the base's depth.
                case SWF::ABC_ACTION_POPSCOPE:
                {
                    pop_scope_stack();
                    break;
                }

                /// 0x1E ABC_ACTION_NEXTNAME
                /// Stack In:
                ///  index -- an integer object
                ///  obj -- an object
                /// Stack Out:
                ///  name -- the key name of the property at index in obj
                case SWF::ABC_ACTION_NEXTNAME:
                {
                    ENSURE_NUMBER(mStack.top(0));
                    ENSURE_OBJECT(mStack.top(1));
                    as_object *obj = mStack.top(1).to_object().get();
                    const boost::uint32_t index =
                        mStack.top(0).to_number<boost::uint32_t>();
                    
                    if (!obj) {
                        // TODO: check what to do here.
                        log_debug("ABC_ACTION_NEXTNAME: expecting object on "
                                "stack, got %s", mStack.top(1));
                        mStack.drop(2);
                        break;
                    }
                    
                    mStack.drop(1);
                    const Property *b = obj->getByIndex(index);
                    if (b) mStack.top(0) = mST.value(b->getName());
                    else mStack.top(0) = "";
                    break;
                }

                /// 0x1F ABC_ACTION_HASNEXT
                /// Stack In:
                ///  index -- an integer object
                ///  obj -- an object
                /// Stack Out:
                ///  next_index -- next index after index in obj, or 0 if none.
                /// Do: If the index is 0, return the first logical property.
                /// We'll do this by name, since the name id can be used for
                /// this directly.
                case SWF::ABC_ACTION_HASNEXT:
                {
                    ENSURE_NUMBER(mStack.top(0));
                    ENSURE_OBJECT(mStack.top(1));
                    as_object *obj = mStack.top(1).to_object().get();
                    boost::uint32_t index =
                        mStack.top(0).to_number<boost::uint32_t>();
                    mStack.drop(1);
                    assert(obj);
                    mStack.top(0) = obj->nextIndex(index);
                    break;
                }

                /// 0x20 ABC_ACTION_PUSHNULL
                /// Stack Out:
                ///  n -- a Null object.
                case SWF::ABC_ACTION_PUSHNULL:
                {
                    as_value value = as_value();
                    value.set_null();
                    push_stack(value);
                    break;
                }

                /// 0x21 ABC_ACTION_PUSHUNDEFINED
                /// Stack Out:
                ///  n -- an Undefined object.
                case SWF::ABC_ACTION_PUSHUNDEFINED:
                {
                    mStack.grow(1);
                    mStack.top(0).set_undefined();
                    break;
                }

                /// 0x23 ABC_ACTION_NEXTVALUE
                /// Stack In:
                ///  index -- an integer object
                ///  obj -- an object (namespaces okay)
                /// Stack Out:
                ///  value -- the value of the key value pair in obj at index.
                case SWF::ABC_ACTION_NEXTVALUE:
                {
                    ENSURE_NUMBER(mStack.top(0));
                    ENSURE_OBJECT(mStack.top(1));
                    as_object *obj = mStack.top(1).to_object().get();
                    const boost::uint32_t index =
                        mStack.top(0).to_number<boost::uint32_t>();
                    const Property *b = obj->getByIndex(index);
                    mStack.drop(1);
                    if (!b) mStack.top(0).set_undefined();
                    else {
                        mStack.drop(1);
                        pushGet(obj, mStack.top(0), const_cast<Property*>(b));
                    }
                    break;
                }

                /// 0x24 ABC_ACTION_PUSHBYTE
                /// Stream: S8 as 'byte'
                /// Stack Out:
                ///  byte -- as a raw byte
                case SWF::ABC_ACTION_PUSHBYTE:
                {
                    const boost::int8_t b = mStream->read_s8();
                    push_stack(b);
                    break;
                }

                /// 0x25 ABC_ACTION_PUSHSHORT
                /// Stream: V32 as 'value'
                /// Stack Out:
                ///  value -- as a raw integer
                case SWF::ABC_ACTION_PUSHSHORT:
                {
                    const boost::int16_t s =
                        static_cast<boost::int16_t>(mStream->read_V32());
                    push_stack(s);
                    break;
                }

                /// 0x26 ABC_ACTION_PUSHTRUE
                /// Stack Out:
                ///  true -- the True object
                case SWF::ABC_ACTION_PUSHTRUE:
                    mStack.grow(1);
                    mStack.top(0).set_bool(true);
                    break;

                /// 0x27 ABC_ACTION_PUSHFALSE
                /// Stack Out:
                ///  false -- the False object
                case SWF::ABC_ACTION_PUSHFALSE:
                    push_stack(false);
                    break;

                /// 0x28 ABC_ACTION_PUSHNAN
                /// Stack Out:
                ///  NaN -- the NaN object
                case SWF::ABC_ACTION_PUSHNAN:
                    mStack.grow(1);
                    mStack.top(0).set_nan();
                    break;
            
                /// 0x29 ABC_ACTION_POP
                /// Stack In:
                ///  a -- anything
                /// Stack Out:
                ///  .
                case SWF::ABC_ACTION_POP:
                    pop_stack();
                    break;
            
                /// 0x2A ABC_ACTION_DUP
                /// Stack In:
                ///  a -- anything
                /// Stack Out:
                ///  a
                ///  a
                case SWF::ABC_ACTION_DUP:
                    mStack.grow(1);
                    mStack.top(0) = mStack.top(1);
                    break;

                /// 0x2B ABC_ACTION_SWAP
                /// Stack In:
                ///  a -- anything
                ///  b -- anything
                /// Stack Out:
                ///  b
                ///  a
                case SWF::ABC_ACTION_SWAP:
                {
                    as_value inter = mStack.top(0);
                    mStack.top(0) = mStack.top(1);
                    mStack.top(1) = inter;
                    break;
                }

                /// 0x2C ABC_ACTION_PUSHSTRING
                /// Stream: V32 string pool index 'index'
                /// Stack Out:
                ///  value -- String object from string_pool[index]
                case SWF::ABC_ACTION_PUSHSTRING:
                    push_stack(pool_string(mStream->read_V32(), mPoolObject));
                    break;

                /// 0x2D ABC_ACTION_PUSHINT
                /// Stream: V32 int pool index 'index'
                /// Stack Out:
                ///  value -- Integer object from integer_pool[index]
                case SWF::ABC_ACTION_PUSHINT:
                    push_stack(pool_int(mStream->read_V32(), mPoolObject));
                    break;

                /// 0x2E ABC_ACTION_PUSHUINT
                /// Stream: V32 uint pool index 'index'
                /// Stack Out:
                ///  value -- Unsigned Integer object from unsigned_integer_pool[index]
                case SWF::ABC_ACTION_PUSHUINT:
                {
                    mStack.grow(1);
                    mStack.top(0) = pool_uint(mStream->read_V32(), mPoolObject);
                    break;
                }

                /// 0x2F ABC_ACTION_PUSHDOUBLE
                /// Stream: V32 double pool index 'index'
                /// Stack Out:
                ///  value -- Double object from double_pool[index]
                case SWF::ABC_ACTION_PUSHDOUBLE:
                {
                    push_stack(as_value(pool_double(mStream->read_V32(), mPoolObject)));
                    break;
                }

                /// 0x31 ABC_ACTION_PUSHNAMESPACE
                /// Stream: V32 namespace pool index 'index'
                /// Stack Out:
                ///  ns -- Namespace object from namespace_pool[index]
                case SWF::ABC_ACTION_PUSHNAMESPACE:
                {
                    asNamespace *ns = pool_namespace(mStream->read_V32(),
                            mPoolObject);
                    mStack.grow(1);
                    mStack.top(0) = *ns;
                    break;
                }

                /// 0x32 ABC_ACTION_HASNEXT2
                /// Stream: V32 frame location 'objloc' | V32 frame location
                /// 'indexloc'
                /// Stack Out:
                ///  truth -- True if frame[objloc] has key/val pair after
                ///   frame[indexloc], following delegates (__proto__) objects
                ///   if needed. False, otherwise.
                /// Frame:
                ///  Change at objloc to object which possessed next value.
                ///  Change at indexloc to index (as object) of the next value.
                /// N.B.: A value of '0' for indexloc initializes to the
                /// first logical property.
                case SWF::ABC_ACTION_HASNEXT2:
                {
                    const boost::int32_t oindex = mStream->read_V32();
                    const boost::int32_t iindex = mStream->read_V32();

                    as_value& objv = mRegisters[oindex];
                    const as_value& indexv = mRegisters[iindex];
                    
                    log_abc("HASNEXT2: Object is %s, index is %d",
                            objv, indexv);

                    as_object *obj = objv.to_object().get();
                    if (!obj) {
                        // TODO: Check what to do here.
                        log_error("ABC_ACTION_HASNEXT2: expecting object in "
                                "register %d, got %s", oindex, objv);
                        // Stack is unchanged, so just break? Or push false?
                        // Or throw?
                        break;
                    }
                    
                    boost::uint32_t index = indexv.to_number<boost::uint32_t>();

                    as_object *owner = 0;
                    int next = obj->nextIndex(index, &owner);
                    log_abc("HASNEXT2: Next index is %d", next);

                    if (next) {
                        push_stack(true);
                        if (owner) mRegisters[oindex] = owner;
                        else mRegisters[oindex].set_null();
                        mRegisters[iindex] = next;
                    }
                    else {
                        push_stack(false);
                        mRegisters[oindex].set_null();
                        mRegisters[iindex] = 0.0;
                    }
                    break;
                }

                /// 0x40 ABC_ACTION_NEWFUNCTION
                /// Stream: V32 'index'
                /// Stack Out:
                ///  func -- the function object
                /// Do: Information about function is in the pool at index. Construct
                /// the function from this information and bind the current scope.
                case SWF::ABC_ACTION_NEWFUNCTION:
                {
                    boost::int32_t method_index = mStream->read_V32();
                    log_abc("Creating new abc_function: method index=%u",method_index);
                    asMethod *m = pool_method(method_index, mPoolObject);
                    abc_function* new_function = m->getPrototype();
                    // TODO: SafeStack contains all the scope objects
                    // in for all functions in the call stack.
                    // We should only copy the relevent scope objects
                    // to the function's scope stacks.
                    // Note: this doesn't copy any values, but rather assigns a pointer
                    // value.
                    new_function->setScopeStack(getScopeStack());
                    push_stack(as_value(new_function));
                    break;
                }
                
                /// 0x41 ABC_ACTION_CALL
                /// Stream: V32 'arg_count'
                /// Stack In:
                ///  argN ... arg1 -- the arg_count arguments to pass
                ///  obj -- the object to which the function belongs
                ///  func -- the function to be called
                /// Stack Out:
                ///  value -- the value returned by obj->func(arg1, ...., argN)
                case SWF::ABC_ACTION_CALL:
                {
                    boost::uint32_t argc = mStream->read_V32();
                    ENSURE_OBJECT(mStack.top(argc + 1)); // The func
                    ENSURE_OBJECT(mStack.top(argc)); // The 'this'
                    as_function *f = mStack.top(argc + 1).to_as_function();
                    as_object *obj = mStack.top(argc).to_object().get();
                    // We start with argc + 2 values related to this call
                    // on the stack. We want to end with 1 value. We pass
                    // argc values (the parameters), so we need to drop
                    // one more than we pass and store the return just
                    // below that one. Thus:
                    // return is mStack.top(argc + 1)
                    // bottom of arguments is argc deep
                    // drop 1 more value than is passed, on return
                    pushCall(f, obj, mStack.top(argc + 1), argc, -1);
                    break;
                }

                /// 0x42 ABC_ACTION_CONSTRUCT
                /// Stream: V32 'arg_count'
                /// Stack In:
                ///  argN ... arg1 -- the arg_count arguments to pass
                ///  function -- constructor for the object to be constructed
                /// Stack Out:
                ///  value -- obj after it has been constructed as
                ///  obj(arg1, ..., argN)
                case SWF::ABC_ACTION_CONSTRUCT:
                {
                    boost::uint32_t argc = mStream->read_V32();
                    as_function *f = mStack.top(argc).to_as_function();
                    Property b(0, 0, f, NULL);
                    pushCall(f, NULL, mStack.top(argc), argc, 0);
                    break;
                }
<<<<<<< HEAD

                /// 0x43 ABC_ACTION_CALLMETHOD
                /// Stream: V32 'method_id + 1' | V32 'arg_count'
                /// Stack In:
                ///  argN ... arg1 -- the arg_count arguments to pass
                ///  obj -- the object to be called
                /// Stack Out:
                ///  value -- the value returned by obj::'method_id'(arg1,
                ///         ..., argN)
=======
            /// 0x43 ABC_ACTION_CALLMETHOD
            /// Stream: V32 'method_id + 1' | V32 'arg_count'
            /// Stack In:
            ///  argN ... arg1 -- the arg_count arguments to pass
            ///  obj -- the object to be called
            /// Stack Out:
            ///  value -- the value returned by obj::'method_id'(arg1, ..., argN)
>>>>>>> 6dfe260d
                case SWF::ABC_ACTION_CALLMETHOD:
                {
                    boost::uint32_t dispatch_id = mStream->read_V32() - 1;
                    boost::uint32_t argc = mStream->read_V32();
                    ENSURE_OBJECT(mStack.top(argc));
                    as_object *obj = mStack.top(argc).to_object().get();
                    const Property *f = obj->getByIndex(dispatch_id);
                    as_function* func;
#if 0
                    if (f->isGetterSetter())
                    {
                        // Likely an error, but try to handle it.
                        func = f->getGetter();
                    }
                    else
#endif
                    if (f->getValue(*obj).is_function())
                        func = f->getValue(*obj).to_as_function();
                    else
                    {
                        // Definitely an error, and not the kind we can handle.
                        throw ASException();
                    }
                    pushCall(func, obj, mStack.top(argc), argc, 0);
                    break;
                }

                /// 0x44 ABC_ACTION_CALLSTATIC
                /// Stream: V32 'method_id' | V32 'arg_count'
                /// Stack In:
                ///  argN ... arg1 -- the arg_count arguments to pass
                ///  obj -- the object to act as a receiver for the static call
                /// Stack Out:
                ///  value -- the value returned by obj->ABC::'method_id' (arg1,
                ///  ..., argN)
                case SWF::ABC_ACTION_CALLSTATIC:
                {
                    asMethod *m = pool_method(mStream->read_V32(), mPoolObject);
                    boost::uint32_t argc = mStream->read_V32();
                    as_function *func = m->getPrototype();
                    ENSURE_OBJECT(mStack.top(argc));
                    as_object *obj = mStack.top(argc).to_object().get();
                    pushCall(func, obj, mStack.top(argc), argc, 0);
                    break;
                }
                /// 0x45 ABC_ACTION_CALLSUPER
                /// 0x4E ABC_ACTION_CALLSUPERVOID
                /// Stream: V32 'name_offset' | V32 'arg_count'
                /// Stack In:
                ///  [ns [n]] -- Namespace stuff
                ///  argN ... arg1 -- the arg_count arguments to pass
                ///  obj -- the object whose super is to be called
                /// Stack Out:
                ///  0x45: value -- the value returned by obj::(resolve)'name_offset'::
                ///        super(arg1, ..., argN)
                ///  0x4E: .
                case SWF::ABC_ACTION_CALLSUPER:
                case SWF::ABC_ACTION_CALLSUPERVOID:
                {
                    asName a = pool_name(mStream->read_V32(), mPoolObject);
                    boost::uint32_t argc = mStream->read_V32();
                    int dropsize = completeName(a);
                    ENSURE_OBJECT(mStack.top(argc + dropsize));
                    mStack.drop(dropsize);
                    as_object* super = mStack.top(argc).to_object()->get_super();
                    if (!super) throw ASReferenceError();
                    
                    Property* b = super->findProperty(a.getABCName(),
                            a.getNamespace()->getURI());
                    
                    if (!b) throw ASReferenceError();
                    
                    as_function *f = // b->isGetterSetter() ? b->getGetter() :
                        b->getValue(super).to_as_function();

                    if (opcode == SWF::ABC_ACTION_CALLSUPER) {
                        pushCall(f, super, mStack.top(argc), argc, 0);
                    }
                    else {
                        // Void call
                        pushCall(f, super, mIgnoreReturn, argc, -1); // drop obj too.
                    }
                    break;
                }
                
                /// 0x46 ABC_ACTION_CALLPROPERTY
                /// 0x4C ABC_ACTION_CALLPROPLEX
                /// 0x4F ABC_ACTION_CALLPROPVOID
                /// Stream: V32 'name_offset' | V32 'arg_count'
                /// Stack In:
                ///  argN ... arg1 -- the arg_count arguments to pass
                ///  [ns [n]] -- Namespace stuff
                ///  obj -- The object whose property is to be accessed.
                /// Stack Out:
                ///  value -- the value from obj::(resolve)'name_offset'(arg1, ..., argN)
                ///  (unless ABC_ACTION_CALL_PROPVOID, then: . )
                /// NB: Calls getter/setter if they exist.
                /// If the opcode is ABC_ACTION_CALLPROPLEX, obj is not altered by
                /// getter/setters
                case SWF::ABC_ACTION_CALLPROPERTY:
                case SWF::ABC_ACTION_CALLPROPLEX:
                case SWF::ABC_ACTION_CALLPROPVOID:
                {
                    as_value result;
                    asName a = pool_name(mStream->read_V32(), mPoolObject);
                    boost::uint32_t argc = mStream->read_V32();
                    std::auto_ptr< std::vector<as_value> > args = get_args(argc);
                    //TODO: If multiname is runtime also pop namespace and/or name values.
                    
                    if (a.isRuntime()) {
                        log_unimpl("ABC_ACTION_CALL* with runtime multiname");
                    }

                    as_value object_val = pop_stack();

                    as_object *object = object_val.to_object().get();
                    if (!object) {
                        IF_VERBOSE_ASCODING_ERRORS(
                        log_aserror(_("Can't call a method of a value that doesn't "
                                "cast to an object (%s)."),
                            object_val);
                        )
                    }
                    else {

                        as_value property = object->getMember(a.getGlobalName(), 0);
                    
                        if (!property.is_undefined() && !property.is_null()) {
                            log_abc("Calling method %s on object %s",
                                    property.toDebugString(),object_val.toDebugString());
                            as_environment env = as_environment(_vm);
                            result = call_method(property,env,object,args);

                        }
                        else {
                            IF_VERBOSE_ASCODING_ERRORS(
                            log_aserror(_("Property '%s' of object '%s' is '%s', "
                                    "cannot call as method"),
                                    mPoolObject->stringPoolAt(a.getABCName()),
                                    object_val, property);
                            )
                        }

                    }
                    
                    if (opcode == SWF::ABC_ACTION_CALLPROPERTY) {
                        push_stack(result);
                    }

            /*		int shift = completeName(a, argc);
                    ENSURE_OBJECT(mStack.top(shift + argc));
                    as_object *obj = mStack.top(argc + shift).to_object().get();
                    Property *b = obj->findProperty(a.getABCName(), 
                        a.getNamespace()->getURI());
                    if (!b)
                        throw ASReferenceError();

                    as_function *func;
                    if (b->isGetterSetter())
                    {
                        if (lex_only)
                        {
                            mStack.top(argc + shift).set_undefined();
                            mStack.drop(argc + shift);
                            break;
                        }
#if 0
                        else
                        {
                            //func = b->getGetter();
                            log_error("Can't do  ABC_ACTION_CALLPROPVOID or ABC_ACTION_CALLPROPERTY")
                            break;
                        }
#endif
                    }
                    //else
                        func = b->getValue(obj).to_as_function();

                    if (opcode == SWF::ABC_ACTION_CALLPROPVOID)
                        pushCall(func, obj, mIgnoreReturn, argc, -shift - 1);
                    else
                        pushCall(func, obj, mStack.top(argc + shift), argc, -shift);*/
                    break;
                }
                
                /// 0x47 ABC_ACTION_RETURNVOID
                /// Do: Return an undefined object up the callstack.
                case SWF::ABC_ACTION_RETURNVOID:
                    mStream->seekTo(0);
                    if (!mStateStack.size()) return;
                    
                    restoreState();
                    if (mExitWithReturn) return;
                    // Slot the return.
                    //*mGlobalReturn = as_value();
                    // And restore the previous state.
                    //restoreState();
                    break;
                
                /// 0x48 ABC_ACTION_RETURNVALUE
                /// Stack In:
                ///  value -- value to be returned
                /// Stack Out:
                ///  .
                /// Do: Return value up the callstack.
                case SWF::ABC_ACTION_RETURNVALUE:
                    // Slot the return.
                    mGlobalReturn = pop_stack();
                    // And restore the previous state.
                    restoreState();
                    return;
                
                /// 0x49 ABC_ACTION_CONSTRUCTSUPER
                /// Stream: V32 'arg_count'
                /// Stack In:
                ///  argN ... arg1 -- the arg_count arguments
                ///  obj -- the object whose super's constructor should be
                ///         invoked
                /// Stack Out:
                ///  .
                case SWF::ABC_ACTION_CONSTRUCTSUPER:
                {
                    boost::uint32_t argc = mStream->read_V32();
                    get_args(argc);
                    
                    as_object* obj = mStack.top(argc).to_object().get();
                    as_object* super = obj ? obj->get_super() : 0;
                    log_abc("CONSTRUCTSUPER: object %s, super %s, args %s",
                            mStack.top(argc), super, argc);

                    if (!super) {
                        log_error("ABC_ACTION_CONSTRUCTSUPER: No super found");
                        throw ASException();
                    }

                    as_function *func = super->get_constructor();
                    if (!func) {
                        log_abc("CONSTRUCTSUPER: %s has no constructor",
                                super);
                        return;
                    }

                    // 'obj' is the 'this' for the call, we ignore the
                    // return, there are argc arguments, and we drop all
                    // of the arguments plus 'obj' from the stack.
                    pushCall(func, super, mIgnoreReturn, argc, -1);

                    break;
                }
                
                /// 0x4A ABC_ACTION_CONSTRUCTPROP
                /// Stream: V32 'name_offset' | V32 'arg_count'
                /// Stack In:
                ///  argN ... arg1 -- the arg_count arguments to pass
                ///  [ns [n]] -- Namespace stuff
                ///  obj -- the object whose property should be constructed
                /// Stack Out:
                ///  value -- the newly constructed prop from obj::(resolve)
                ///   'name_offset'(arg1, ..., argN)
                case SWF::ABC_ACTION_CONSTRUCTPROP:
                {
                    as_environment env = as_environment(_vm);
                    asName a = pool_name(mStream->read_V32(), mPoolObject);
                    boost::uint32_t argc = mStream->read_V32();
                    std::auto_ptr< std::vector<as_value> > args = get_args(argc);
                    as_object* object = pop_stack().to_object().get();
                    if (!object) {
                        //TODO: Should this result in an exeception or an 
                        // actionscript error?
                        log_abc("Can't construct property on a null object. "
                                "Property not constructed.");
                        push_stack(as_value());
                        break;
                    }
                    //std::string& classname = mPoolObject->mStringPool[a.getABCName()];
                    
                    as_value constructor_val = object->getMember(a.getGlobalName());
                    boost::intrusive_ptr<as_function> constructor =
                        constructor_val.to_as_function();
                    
                    if (constructor) {
                        boost::intrusive_ptr<as_object> newobj =
                            constructor->constructInstance(env, args);
                        push_stack(as_value(newobj));
                    }
                    // TODO: This else clause is needed to construct classes that
                    // aren't builtin into gnash. I don't think this is correct,
                    // and I think the problem might be how AVM2 adds
                    // new objects to the Global object.
                    else {
                        log_abc("Object %s is not a constructor", 
                                constructor_val.toDebugString());
                        if (constructor_val.is_null() || constructor_val.is_undefined()) {
                            log_abc("Constructor is undefined, will not construct "
                                    "property.");
                            push_stack(as_value());
                        }
                        else {
                            as_value val = constructor_val.to_object().get()->getMember(
                                    NSV::PROP_CONSTRUCTOR, 0);
                            as_value result = call_method(val, env,
                                    constructor_val.to_object().get(),args);
                            push_stack(result);
                        }
                    }
                    
                    break;
                }
            /// 0x55 ABC_ACTION_NEWOBJECT
            /// Stream: V32 'arg_count'
            /// Stack In:
            ///  prop_value_1 -- a value object
            ///  prop_name_1 -- a string
            ///  .
            ///  . (arg_count value/name pairs in all)
            ///  .
            ///  prop_value_n -- a value object
            ///  prop_name_n -- a string
            /// Stack Out:
            ///  obj -- A new object which contains all of the given properties.
            /// NB: This builds an object from its properties, it's not a constructor.
                case SWF::ABC_ACTION_NEWOBJECT:
                {
                    as_object *obj = new as_object(getObjectInterface());
                    boost::uint32_t argc = mStream->read_V32();
                    int i = argc;
                    while (i--)
                    {
                        as_value val = pop_stack();
                        as_value name = pop_stack();
                        obj->init_member(name.to_string(),val,0,0);
                    }
                    push_stack(as_value(obj));
                    break;
                }
            /// 0x56 ABC_ACTION_NEWARRAY
            /// Stream: V32 'array_size'
            /// Stack In:
            ///  value_n -- a value
            ///  .
            ///  . (array_size of these)
            ///  .
            ///  value_1 -- a value
            /// Stack Out:
            ///  array -- an array { value_1, value_2, ..., value_n }
                case SWF::ABC_ACTION_NEWARRAY:
                {
                    boost::uint32_t asize = mStream->read_V32();
                    log_abc("Creating array of size %u",asize);
                    Array_as *arr = new Array_as;
                    arr->resize(asize);
                    boost::uint32_t i = asize;
                    while (i--) {
                        arr->set_indexed(i, pop_stack());
                    }
                    push_stack(as_value(arr));
                    break;
                }
            /// 0x57 ABC_ACTION_NEWACTIVATION
            /// Stack Out:
            ///  vtable -- A new virtual table, which has the previous one as a parent.
                case SWF::ABC_ACTION_NEWACTIVATION:
                {
                    // TODO:  The function contains traits that need to be included in the activation object.
                    //For now we are using the function object as the activation object.  There is probably
                    //a better way.
                    push_stack(as_value(mCurrentFunction));
                    break;
                }
            /// 0x58 ABC_ACTION_NEWCLASS
            /// Stream: V32 'class_id'
            /// Stack In:
            ///  obj -- An object to be turned into a class. Its super is constructed.
            /// Stack Out:
            ///  class -- The newly made class, made from obj and the information at
            ///   cinits_pool[class_id]
            /// NB: This depends on scope and scope base (to determine lifetime(?))
                case SWF::ABC_ACTION_NEWCLASS:
                {
                    boost::uint32_t cid = mStream->read_V32();
                    asClass *c = pool_class(cid, mPoolObject);
                    log_abc("Creating new class id=%u name=%s", c->getName(),
                            mPoolObject->stringPoolAt(c->getName()));
                    
                    as_object* base_class = pop_stack().to_object().get();
                    as_object* new_class = c->getPrototype();
                    
                    new_class->set_prototype(base_class);
                    
                    //Create the class.
                    asMethod* scmethod = c->getStaticConstructor();
                    // What if there isn't one?
                    assert(scmethod);
                    
                    /// This can be null.
                    as_function* static_constructor = scmethod->getPrototype();
                    new_class->init_member(NSV::PROP_uuCONSTRUCTORuu,
                            as_value(static_constructor), 0);
                    
                    as_function* constructor = c->getConstructor()->getPrototype();
                    new_class->init_member(NSV::PROP_CONSTRUCTOR, as_value(constructor), 0);
                    push_stack(as_value(new_class));

                    // Call the class's static constructor (which may be undefined).
                    as_environment env = as_environment(_vm);
                    as_value property = new_class->getMember(NSV::PROP_uuCONSTRUCTORuu, 0);
                    as_value value = call_method(property, env, new_class, get_args(0));

                    break;
                }
                
                /// 0x59 ABC_ACTION_GETDESCENDANTS
                /// Stream: V32 'name_id'
                /// Stack In:
                ///  value -- Whose descendants to get
                ///  [ns [n]] -- Namespace stuff
                /// Stack Out:
                ///  ?
                /// NB: This op seems to always throw a TypeError in Tamarin, though I
                /// assume that it ought to do something to yield a list of
                /// descendants of a class.
                case SWF::ABC_ACTION_GETDESCENDANTS:
                {
                    asName a = pool_name(mStream->read_V32(), mPoolObject);
                    //as_value &v = mStack.top(0);
                    ENSURE_OBJECT(v);
                    mStack.drop(1);
                    mStack.drop(completeName(a));
                    // TODO: Decide or discover what to do with this.
                    LOG_ONCE( log_unimpl("ABC_ACTION_GETDESCENDANTS") );
                    break;
                }
            /// 0x5A ABC_ACTION_NEWCATCH
            /// Stream: V32 'catch_id'
            /// Stack Out:
            ///  vtable -- vtable suitable to catch an exception of type in
            ///         catch_id.
            /// NB: Need more information on how exceptions are set up.
                case SWF::ABC_ACTION_NEWCATCH:
                {
                    // TODO: Decide if we need this. (Might be a no-op.)
                    break;
                }

                /// 0x5D ABC_ACTION_FINDPROPSTRICT
                /// 0x5E ABC_ACTION_FINDPROPERTY
                /// Stream: V32 'name_id'
                /// Stack In:
                ///  [ns [n]] -- Namespace stuff
                /// Stack Out:
                ///  owner -- object which owns property given by looking
                ///  up the name_id.
                ///  0x5D is the undefined object if not found
                ///  0x5E throws a ReferenceError if not found
                case SWF::ABC_ACTION_FINDPROPSTRICT:
                case SWF::ABC_ACTION_FINDPROPERTY:
                {
                    asName a = pool_name(mStream->read_V32(), mPoolObject);
                    as_value ret = find_prop_strict(a);


            /*		mStack.drop(completeName(a));
                    as_object *owner;
                    Property *b = mCurrentScope->findProperty(a.getABCName(), 
                        a.getNamespace()->getURI(), &owner);
                    if (!b)
                    {
                        if (opcode == SWF::ABC_ACTION_FINDPROPSTRICT)
                            throw ASReferenceError();
                        else
                            mStack.push(as_value());
                    }
                    else
                    {
                        mStack.push(owner);
                    }*/
                    break;
                }
            /// 0x5F ABC_ACTION_FINDDEF
            /// Stream: V32 'name_id' (no ns expansion)
            /// Stack Out:
            ///  def -- The definition of the name at name_id.
                case SWF::ABC_ACTION_FINDDEF:
                {
                    asName a = pool_name(mStream->read_V32(), mPoolObject);
                    // The name is expected to be complete.
                    // TODO
                    break;
                }

                /// 0x60 ABC_ACTION_GETLEX
                /// Stream: V32 'name_id' (no ns expansion)
                /// Stack Out:
                ///  property -- The result of 0x5D (ABC_ACTION_FINDPROPSTRICT)
                ///   + 0x66 (ABC_ACTION_GETPROPERTY)
                case SWF::ABC_ACTION_GETLEX:
                {
                    asName a = pool_name(mStream->read_V32(), mPoolObject);
                
                    as_value val = find_prop_strict(a);

                    log_abc("GETLEX: found value %s", val);
                    mStack.top(0) = val;

                    break;
                }
                ///  ABC_ACTION_SETPROPERTY
                /// Stream: V32 'name_id'
                /// Stack In:
                ///  value -- The value to be used
                ///  [ns [n]] -- Namespace stuff
                ///      OR
                ///  [key] -- Key name for property. Will not have both
                ///          Namespace and key.
                ///  obj -- The object whose property is to be set
                /// Stack Out:
                ///  .
                /// NB: If the name at name_id is completely qualified,
                ///     neither a namespace nor a key is needed.  If the
                ///     name_id refers to a name with a runtime
                ///     namespace, then this will be used.  If neither of
                ///     those is true and obj is a dictionary and key is
                ///     a name, then the name_id is discarded and key/value
                ///     is set in the dictionary obj instead.
                case SWF::ABC_ACTION_SETPROPERTY:
                {
                    as_value value = pop_stack();
                    string_table::key ns = 0;
                    string_table::key name = 0;

                    asName a = pool_name(mStream->read_V32(), mPoolObject);
                    // TODO: If multiname is runtime we need to also pop
                    // namespace and name values off the stack.
                    if (a.flags() == asName::KIND_MultinameL) {
                        log_abc("SETPROPERTY: name is a late runtime "
                                "multiname");
                        as_value nameValue = pop_stack();
                        name = mST.find(nameValue.to_string());
                    }
                    else name = a.getGlobalName();

                    as_value val = pop_stack();
                    as_object *object = val.to_object().get();

                    if (!object) {
                        log_error("ABC_ACTION_SETPROPERTY: expecting object "
                                "on stack, got %s!", val);
                        break;
                    }

                    object->set_member(name, value, ns, false);
                    break;
                }

                /// 0x62 ABC_ACTION_GETLOCAL
                /// Stream: V32 'frame_index'
                /// Frame: value at frame_index is needed
                /// Stack Out:
                ///  value
                case SWF::ABC_ACTION_GETLOCAL:
                {
                    boost::uint32_t index = mStream->read_V32();
                    push_stack(get_register(index));
                    break;
                }

                /// 0x63 ABC_ACTION_SETLOCAL
                /// Stream: V32 'frame_index'
                /// Frame: obj at frame_index is set to value
                /// Stack In:
                ///  value
                /// Stack Out:
                ///  .
                case SWF::ABC_ACTION_SETLOCAL:
                {
                    boost::uint32_t index = mStream->read_V32();
                    log_abc("Register index: %u",index);
                    mRegisters[index] = pop_stack();
                    break;
                }

                /// 0x64 ABC_ACTION_GETGLOBALSCOPE
                /// Stack Out:
                ///  global -- The global scope object
                case SWF::ABC_ACTION_GETGLOBALSCOPE:
                {
                    // TODO: Use get_scope_stack here.
                    push_stack(as_value(mScopeStack.value(0).get()));
                    //print_stack();
                    break;
                }

                /// 0x65 ABC_ACTION_GETSCOPEOBJECT
                /// Stream: S8 'depth'
                /// Stack Out:
                ///  scope -- The scope object at depth
                case SWF::ABC_ACTION_GETSCOPEOBJECT:
                {
                    boost::uint8_t depth = mStream->read_u8();
                    push_stack(get_scope_stack(depth));
                    print_scope_stack();
                    break;
                }
                
                /// 0x66 ABC_ACTION_GETPROPERTY
                /// Stream: V32 'name_id'
                /// Stack In:
                ///  [ns [n]] -- Namespace stuff
                ///      OR
                ///  [key] -- Key name for property. Will not have both
                ///           Namespace and key.
                ///  obj -- The object whose property is to be retrieved
                /// Stack Out:
                ///  prop -- The requested property.
                /// NB: See 0x61 (ABC_ACTION_SETPROPETY) for the decision of
                ///     ns/key.
                case SWF::ABC_ACTION_GETPROPERTY:
                {
                    string_table::key ns = 0;
                    string_table::key name = 0;
                    asName a = pool_name(mStream->read_V32(), mPoolObject);
                    // TODO: If multiname is runtime we need to also pop
                    // namespace and name values of the stack.
                    if (a.flags() == asName::KIND_MultinameL) {
                        as_value nameValue = pop_stack();
                        name = mST.find(nameValue.to_string());
                    }
                    else name = a.getGlobalName();

                    as_value object_val = pop_stack();
                    as_object* object = object_val.to_object().get();
                    
                    if (!object) {
                        log_debug(_("ABC_ACTION_GETPROPERTY: expecting "
                                    "object on stack, got %s."), object_val);
                        push_stack(as_value());
                        break;
                    }
                    
                    as_value prop;
                    
                    const bool found = object->get_member(name, &prop, ns);
                    if (!found) {
                        log_abc("GETPROPERTY: property %s not found",
                                mST.value(name));
                    }
                    else {
                        log_abc("GETPROPERTY: property %s is %s",
                                mST.value(name), prop);
                    }

                    push_stack(prop);
                    break;
                }

                /// 0x68 ABC_ACTION_INITPROPERTY
                /// Stream V32 'name_id'
                /// Stack In:
                ///  value -- The value to be put into the property.
                ///  [ns [n]] -- Namespace stuff
                ///  obj -- The object whose property is to be initialized
                /// Stack Out:
                ///  .
                /// Do:
                ///  Set obj::(resolve)'name_id' to value, set bindings
                /// from the context.
                case SWF::ABC_ACTION_INITPROPERTY:
                {
                    boost::uint32_t index = mStream->read_V32();
                    asName a = pool_name(index, mPoolObject);
                    as_value v = pop_stack();
                    // TODO: If multiname is a runtime mutiname we need to also
                    // pop name and namespace values.
                    as_value object_val = pop_stack();

                    as_object* object = object_val.to_object().get();
                    if (!object) {
                        log_abc("INITPROPERTY: expecting object on stack, "
                                "got %s", object_val);
                    }
                    else {
                        object->set_member(a.getGlobalName(), v, false);
                    }
                    break;
                }

                /// 0x6A ABC_ACTION_DELETEPROPERTY
                /// Stream: V32 'name_id'
                /// Stack In:
                ///  [ns [n]] -- Namespace stuff
                ///  obj -- The object whose property should be deleted.
                /// Stack Out:
                ///  truth -- True if property was deleted or did not exist,
                ///           else False.
                case SWF::ABC_ACTION_DELETEPROPERTY:
                {
                    asName a = pool_name(mStream->read_V32(), mPoolObject);
                    mStack.drop(completeName(a));
                    as_object* obj = mStack.top(0).to_object().get();

                    if (!obj) {
                        // TODO: what here?
                        log_abc("DELETEPROPERTY: expecting object on stack, "
                                "got %s", mStack.top(0));
                        break;
                    }

                    // Look in the global namespace if there is none specified.
                    asNamespace* n = a.getNamespace();
                    const string_table::key ns = n ? n->getURI() : 0;
                    const string_table::key prop = a.getGlobalName();

                    const bool deleted = obj->delProperty(prop, ns).second;
                    mStack.top(0) = deleted;
                    break;
                }

                /// 0x6C ABC_ACTION_GETSLOT
                /// Stream: V32 'slot_index + 1'
                /// Stack In:
                ///  obj -- The object which owns the desired slot.
                /// Stack Out:
                ///  slot -- obj.slots[slot_index]
                case SWF::ABC_ACTION_GETSLOT:
                {
                    as_value val;
                    boost::uint32_t sindex = mStream->read_V32();
                    as_object* object = pop_stack().to_object().get();

                    object->get_member_slot(sindex + 1, &val);

                    log_abc("object has value %s at real_slot=%u abc_slot=%u",
                            val, sindex + 1, sindex);
                    push_stack(val);
                    
                    break;
                }

                /// 0x6D ABC_ACTION_SETSLOT
                /// Stream: V32 'slot_index + 1'
                /// Stack In:
                ///  value -- The value intended for the slot.
                ///  obj -- The object whose slot should be set.
                /// Stack Out:
                ///  .
                /// Do: obj.slots[slot_index] = value
                case SWF::ABC_ACTION_SETSLOT:
                {
                    boost::uint32_t sindex = mStream->read_V32();
                    as_value value = pop_stack();
                    as_value object = pop_stack();

                    as_object* obj = object.to_object().get();
                    if ( ! obj )
                    {
                        IF_VERBOSE_ASCODING_ERRORS(
                        log_aserror(_("ABC_ACTION_SETSLOT: "
                            "unexpected non-object stack value %s"), object);
                        );
                        break;
                    }

                    // We use sindex + 1, because currently as_object sets a property
                    // at a slot index 1 higher than the index the abc_block thinks the
                    // property is at.
                    if ( ! obj->set_member_slot(sindex+1, value) )
                    {
                        log_abc("Failed to set property at "
                                "real_slot=%u abc_slot=%u", sindex+1, sindex);
                    }
                    else
                    {
                        log_abc("Set property at real_slot=%u abc_slot=%u",
                                sindex+1, sindex);
                    }

                    break;
                }

                /// 0x6E ABC_ACTION_GETGLOBALSLOT
                /// Stream: V32 'slot_index + 1'
                /// Stack In:
                ///  .
                /// Stack Out:
                ///  slot -- globals.slots[slot_index]
                /// NB: Deprecated
                case SWF::ABC_ACTION_GETGLOBALSLOT:
                {
                    boost::uint32_t sindex = mStream->read_V32();
                    if (!sindex)
                        throw ASException();
                    --sindex;
                    mStack.grow(1);
                    //TODO: mStack.top(0) = mGlobal.getSlot(sindex);
                    break;
                }

                /// 0x6F ABC_ACTION_SETGLOBALSLOT
                /// Stream: V32 'slot_index + 1'
                /// Stack In:
                ///  value -- The value to be placed into the slot.
                /// Stack Out:
                ///  .
                /// Do: globals[slot_index] = value
                /// NB: Deprecated
                case SWF::ABC_ACTION_SETGLOBALSLOT:
                {
                    boost::uint32_t sindex = mStream->read_V32();
                    if (!sindex)
                        throw ASException();
                    --sindex;
                    //TODO: mGlobal.setSlot(sindex, mStack.pop());
                    break;
                }

                /// 0x70 ABC_ACTION_CONVERT_S
                /// Stack In:
                ///  value -- An object
                /// Stack Out:
                ///  str_value -- value as a string
                case SWF::ABC_ACTION_CONVERT_S:
                    mStack.top(0) = mStack.top(0).to_string();
                    break;

                /// 0x71 ABC_ACTION_ESC_XELEM
                /// Stack In:
                ///  value -- An object to be escaped
                /// Stack Out:
                ///  str_value -- value as a string, escaped suitably for
                ///         an XML element.
                case SWF::ABC_ACTION_ESC_XELEM:
                    log_unimpl("ABC_ACTION_ESC_XELEM");
                    //TODO: set mStack.top(0) to an escaped string.
                    break;

                /// 0x72 ABC_ACTION_ESC_XATTR
                /// Stack In:
                ///  value -- An object to be escaped
                /// Stack Out:
                ///  str_value -- value as a string, escaped suitably for an
                ///     XML attribute.
                case SWF::ABC_ACTION_ESC_XATTR:
                    log_unimpl("ABC_ACTION_ESC_XATTR");
                    //TODO: set mStack.top(0) to an escaped string.
                    break;

                /// 0x73 ABC_ACTION_CONVERT_I
                /// 0x83 ABC_ACTION_COERCE_I (deprecated)
                /// Stack In:
                ///  value -- An object to be converted to Integer
                /// Stack Out:
                ///  int_value -- value as an integer object
                case SWF::ABC_ACTION_CONVERT_I:
                case SWF::ABC_ACTION_COERCE_I:
                    mStack.top(0) = mStack.top(0).to_int();
                    break;

                /// 0x74 ABC_ACTION_CONVERT_U
                /// 0x88 ABC_ACTION_COERCE_U (deprecated)
                /// Stack In:
                ///  value -- An object to be converted to unsigned integer
                /// Stack Out:
                ///  int_value -- value as an unsigned integer object
                case SWF::ABC_ACTION_CONVERT_U:
                case SWF::ABC_ACTION_COERCE_U:
                    mStack.top(0) = mStack.top(0).to_number<unsigned int>();
                    break;

                /// 0x75 ABC_ACTION_CONVERT_D
                /// 0x84 ABC_ACTION_COERCE_D (deprecated)
                /// Stack In:
                ///  value -- An object to be converted to a double
                /// Stack Out:
                ///  double_value -- value as a double object
                case SWF::ABC_ACTION_CONVERT_D:
                case SWF::ABC_ACTION_COERCE_D:
                    mStack.top(0) = mStack.top(0).to_number();
                    break;

                /// 0x76 ABC_ACTION_CONVERT_B
                /// 0x81 ABC_ACTION_COERCE_B (deprecated)
                /// Stack In:
                ///  value -- An object to be converted to a boolean
                /// Stack Out:
                ///  bool_value -- value as a boolean object
                case SWF::ABC_ACTION_CONVERT_B:
                case SWF::ABC_ACTION_COERCE_B:
                    mStack.top(0) = mStack.top(0).to_bool();
                    break;

                /// 0x77 ABC_ACTION_CONVERT_O
                /// Stack In:
                ///  obj -- An object
                /// Stack Out:
                ///  obj -- An object
                /// Do: If obj is Undefined or Null, throw TypeError
                case SWF::ABC_ACTION_CONVERT_O:
                {
                    mStack.top(0) = mStack.top(0).to_object().get();
                    if (mStack.top(0).is_undefined() || mStack.top(0).is_null())
                        throw ASTypeError();
                    break;
                }

                /// 0x78 ABC_ACTION_CHECKFILTER
                /// Stack In:
                ///  obj -- An object
                /// Stack Out:
                ///  obj -- An object
                /// Do: If obj is not XML based, throw TypeError
                case SWF::ABC_ACTION_CHECKFILTER:
                {
                    if (!mStack.top(0).is_object() ||
                            !mStack.top(0).to_object()->isXML())
                        throw ASTypeError();
                    break;
                }

                /// 0x80 ABC_ACTION_COERCE
                /// Stream: V32 'name_index'
                /// Stack In:
                ///  [ns [n]] -- Possibly name/namespace stuff
                ///  obj -- An object to be converted
                /// Stack Out:
                ///  coerced_obj -- The object as the desired (resolve)
                //      'name_index' type.
                case SWF::ABC_ACTION_COERCE:
                {
                    // TODO: handle runtime names?
                    asName a = pool_name(mStream->read_V32(), mPoolObject);

                    as_value value = mStack.top(0);
                    LOG_ONCE(log_unimpl("ABC_ACTION_COERCE"));
                    log_abc("COERCE: object for conversion is %s, "
                            "desired type %s", value,
                            mST.value(a.getGlobalName()));

                    // Examples of desired type: "Sprite" "Button",
                    // "GlobalListener", "Object".
                    // Tamarin seems to look up the traits of the
                    // target type. If it's a builtin type (boolean, number,
                    // string, in, uint, object, "any") it succeeds. 
                    // Otherwise check null or undefined and do something.
                    // Otherwise look at the type traits of the original. If
                    // these traits contain the expected interface, return the
                    // original value. Otherwise throw error.
                    break;
                }
                /// 0x82 ABC_ACTION_COERCE_A
                /// Stack In:
                ///  obj -- An object to be converted
                /// Stack Out:
                ///  obj
                /// Do: Nothing. (The 'a' is for atom, and it's unclear
                /// if anything is needed.)
                case SWF::ABC_ACTION_COERCE_A:
                {
                    break;
                }

                /// 0x85 ABC_ACTION_COERCE_S
                /// Stack In:
                ///  obj -- An object to be converted
                /// Stack Out:
                ///  str_obj -- obj as string. nullString object if obj is
                ///  Null or Undefined
                case SWF::ABC_ACTION_COERCE_S:
                {
                    if (mStack.top(0).is_undefined() ||
                            mStack.top(0).is_null()) {
                        mStack.top(0) = "";
                    }
                    else mStack.top(0) = mStack.top(0).to_string();
                    break;
                }

                /// 0x86 ABC_ACTION_ASTYPE
                /// Stream: V32 'name_index'
                /// Stack In:
                ///  [ns [n]] -- Possible namespace stuff
                ///  obj -- An object to be checked
                /// Stack Out:
                ///  cobj -- obj if obj is of type (resolve)'name_index',
                ///     otherwise Null
                case SWF::ABC_ACTION_ASTYPE:
                {
                    asName a = pool_name(mStream->read_V32(), mPoolObject);
                    as_value value = pop_stack();
                    //TODO: Make sure the value is of the correct type;
                    push_stack(value);
                    break;
                }

                /// 0x87 ABC_ACTION_ASTYPELATE
                /// Stack In:
                ///  valid -- The object whose type is to be matched
                ///  obj -- An object to be checked
                /// Stack Out:
                ///  cobj -- obj if type of obj conforms to valid, otherwise
                ///     Null
                case SWF::ABC_ACTION_ASTYPELATE:
                {
                    as_value type = pop_stack();
                    as_value value = pop_stack();
                    //TODO: If value is not the type defined by type, then push null.
                    push_stack(value);
                    break;
                }
            /// 0x89 ABC_ACTION_COERCE_O
            /// Stack In:
            ///  obj -- An object
            /// Stack Out:
            ///  cobj -- obj if obj is not Undefined, otherwise Null
                case SWF::ABC_ACTION_COERCE_O:
                {
                    if (mStack.top(0).is_undefined())
                        mStack.top(0) = mStack.top(0).to_object().get();
                    else
                        mStack.top(0).set_undefined();
                    break;
                }
            /// 0x90 ABC_ACTION_NEGATE
            /// Stack In:
            ///  obj -- An object
            /// Stack Out:
            ///  negdouble -- -1.0 * (double) obj
                case SWF::ABC_ACTION_NEGATE:
                {
                    mStack.top(0) = -mStack.top(0).to_number();
                    break;
                }
            /// 0x91 ABC_ACTION_INCREMENT
            /// Stack In:
            ///  num -- A number, integer or double
            /// Stack Out:
            ///  num + 1
                case SWF::ABC_ACTION_INCREMENT:
                {
                    as_value val = pop_stack();
                    push_stack(as_value(val.to_number() + 1));
                    break;
                }
            /// 0x92 ABC_ACTION_INCLOCAL
            /// Stream: V32 'frame_addr'
            /// Frame: Load i from frame_addr and increment it.
                case SWF::ABC_ACTION_INCLOCAL:
                {
                    boost::uint32_t foff = mStream->read_V32();
                    mRegisters[foff] = mRegisters[foff].to_number() + 1;
                    break;
                }
            /// 0x93 ABC_ACTION_DECREMENT
            /// Stack In:
            ///  num -- A number, integer or double
            /// Stack Out:
            ///  num - 1
                case SWF::ABC_ACTION_DECREMENT:
                {
                    mStack.top(0) = mStack.top(0).to_number() - 1;
                    break;
                }
            /// 0x94 ABC_ACTION_DECLOCAL
            /// Stream: V32 'frame_addr'
            /// Frame: Load i from frame_addr and decrement it.
                case SWF::ABC_ACTION_DECLOCAL:
                {
                    boost::uint32_t foff = mStream->read_V32();
                    mRegisters[foff] = mRegisters[foff].to_number() - 1;
                    break;
                }

                /// 0x95 ABC_ACTION_ABC_TYPEOF
                /// Stack In:
                ///  obj -- An object
                /// Stack Out:
                ///  type -- typeof(obj) as a string
                case SWF::ABC_ACTION_ABC_TYPEOF:
                    mStack.top(0) = mStack.top(0).typeOf();
                    break;

                /// 0x96 ABC_ACTION_NOT
                /// Stack In:
                ///  obj -- An object
                /// Stack Out:
                ///  nobj -- A truth object with value !((Boolean) obj)
                case SWF::ABC_ACTION_NOT:
                    mStack.top(0).set_bool(!mStack.top(0).to_bool());
                    break;

                /// 0x97 ABC_ACTION_BITNOT
                /// Stack In:
                ///  obj -- An object
                /// Stack Out:
                ///  nint -- ~((Int) obj)
                case SWF::ABC_ACTION_BITNOT:
                    mStack.top(0) = ~mStack.top(0).to_int();
                    break;

                /// 0xA0 ABC_ACTION_ADD	
                /// Stack In:
                /// a
                /// b
                /// Stack Out:
                /// a + b (double if numeric)
                case SWF::ABC_ACTION_ADD:
                    mStack.top(1) = mStack.top(1).newAdd(mStack.top(0));
                    mStack.drop(1);
                    break;
                
                /// 0xA1 ABC_ACTION_SUBTRACT
                /// Stack In:
                ///  b
                ///  a
                /// Stack Out:
                ///  a - b (double)
                case SWF::ABC_ACTION_SUBTRACT:
                    mStack.top(1) = mStack.top(1).subtract(mStack.top(0));
                    mStack.drop(1);
                    break;

                /// 0xA2 ABC_ACTION_MULTIPLY
                /// Stack In:
                ///  a
                ///  b
                /// Stack Out:
                ///  a * b (double)
                case SWF::ABC_ACTION_MULTIPLY:
                    mStack.top(1) = mStack.top(1).to_number() * mStack.top(0).to_number();
                    mStack.drop(1);
                    break;

                /// 0xA3 ABC_ACTION_DIVIDE
                /// Stack In:
                ///  b
                ///  a
                /// Stack Out:
                ///  a / b (double)
                case SWF::ABC_ACTION_DIVIDE:
                    mStack.top(1) = mStack.top(1).to_number() / mStack.top(0).to_number();
                    mStack.drop(1);
                    break;

                /// 0xA4 ABC_ACTION_MODULO
                /// Stack In:
                ///  b
                ///  a
                /// Stack Out:
                ///  a % b (not integer mod, but remainder)
                case SWF::ABC_ACTION_MODULO:
                {
                    // TODO: test this properly and fix the UB (overflow).
                    double result = mStack.top(1).to_number() / mStack.top(0).to_number();
                    int trunc_result = static_cast<int> (result);
                    mStack.top(1) = mStack.top(1).to_number() - 
                        (trunc_result * mStack.top(0).to_number());
                    mStack.drop(1);
                    break;
                }

                /// 0xA5 ABC_ACTION_LSHIFT
                /// Stack In:
                ///  b
                ///  a
                /// Stack Out:
                ///  a << b
                case SWF::ABC_ACTION_LSHIFT:
                {
                    mStack.top(1) = mStack.top(1).to_int() << mStack.top(0).to_int();
                    mStack.drop(1);
                    break;
                }

                /// 0xA6 ABC_ACTION_RSHIFT
                /// Stack In:
                ///  a
                ///  b
                /// Stack Out:
                ///  a >> b
                case SWF::ABC_ACTION_RSHIFT:
                {
                    mStack.top(1) = mStack.top(1).to_int() >> mStack.top(0).to_int();
                    mStack.drop(1);
                    break;
                }

                /// 0xA7 ABC_ACTION_URSHIFT
                /// Stack In:
                ///  b
                ///  a
                /// Stack Out:
                ///  ((unsigned) a) >> b
                case SWF::ABC_ACTION_URSHIFT:
                {
                    mStack.top(1) = mStack.top(1).to_number<unsigned int>()
                        >> mStack.top(0).to_int();
                    mStack.drop(1);
                    break;
                }

                /// 0xA8 ABC_ACTION_BITAND
                ///  a
                ///  b
                /// Stack Out:
                ///  a & b
                case SWF::ABC_ACTION_BITAND:
                    mStack.top(1) = mStack.top(1).to_int() & mStack.top(0).to_int();
                    mStack.drop(1);
                    break;

                /// 0xA9 ABC_ACTION_BITOR
                /// Stack In:
                ///  b
                ///  a
                /// Stack Out:
                ///  a | b
                case SWF::ABC_ACTION_BITOR:
                    mStack.top(1) = mStack.top(1).to_int() | mStack.top(0).to_int();
                    mStack.drop(1);
                    break;

                /// 0xAA ABC_ACTION_BITXOR
                /// Stack In:
                ///  b
                ///  a
                /// Stack Out:
                ///  a ^ b
                case SWF::ABC_ACTION_BITXOR:
                {
                    mStack.top(1) = mStack.top(1).to_int() ^ mStack.top(0).to_int();
                    mStack.drop(1);
                    break;
                }

                /// 0xAB ABC_ACTION_EQUALS
                /// Stack In:
                ///  b
                ///  a
                /// Stack Out:
                ///  truth -- Truth of (a == b) (weakly)
                case SWF::ABC_ACTION_EQUALS:
                {
                    bool truth = abstractEquality(mStack.top(1), mStack.top(0), false);
                    mStack.drop(1);
                    mStack.top(0).set_bool(truth);
                    break;
                }

                /// 0xAC ABC_ACTION_STRICTEQUALS
                /// Stack In:
                ///  b
                ///  a
                /// Stack Out:
                ///  truth -- Truth of (a == b) (strongly, as in 
                ///   0x19 (ABC_ACTION_IFSTRICTEQ))
                case SWF::ABC_ACTION_STRICTEQUALS:
                {
                    bool truth = abstractEquality(mStack.top(1), mStack.top(0), true);
                    mStack.drop(1);
                    mStack.top(0).set_bool(truth);
                    break;
                }

                /// 0xAD ABC_ACTION_LESSTHAN
                /// Stack In:
                ///  b
                ///  a
                /// Stack Out:
                ///  truth -- Truth of (a < b)
                case SWF::ABC_ACTION_LESSTHAN:
                {
                    bool truth;
                    ABSTRACT_COMPARE(truth, mStack.top(1), mStack.top(0), false);
                    mStack.drop(1);
                    mStack.top(0).set_bool(truth); // truth is a < b
                    break;
                }

                /// 0xAE ABC_ACTION_LESSEQUALS
                /// Stack In:
                ///  b
                ///  a
                /// Stack Out:
                ///  truth -- Truth of (a <= b)
                case SWF::ABC_ACTION_LESSEQUALS:
                {
                    bool truth;
                    ABSTRACT_COMPARE(truth, mStack.top(0), mStack.top(1), true);
                    mStack.drop(1);
                    mStack.top(0).set_bool(!truth); // truth is b < a
                    break;
                }

                /// 0xAF ABC_ACTION_GREATERTHAN
                /// Stack In:
                ///  b
                ///  a
                /// Stack Out:
                ///  truth -- Truth of (a > b)
                case SWF::ABC_ACTION_GREATERTHAN:
                {
                    bool truth;
                    ABSTRACT_COMPARE(truth, mStack.top(0), mStack.top(1), false);
                    mStack.drop(1);
                    mStack.top(0).set_bool(truth); // truth is b < a
                    break;
                }

                /// 0xB0 ABC_ACTION_GREATEREQUALS
                /// Stack In:
                ///  b
                ///  a
                /// Stack Out:
                ///  truth -- Truth of (a >= b)
                case SWF::ABC_ACTION_GREATEREQUALS:
                {
                    bool truth;
                    ABSTRACT_COMPARE(truth, mStack.top(1), mStack.top(0), true);
                    mStack.drop(1);
                    mStack.top(0).set_bool(!truth); // truth is a < b
                    break;
                }

                /// 0xB1 ABC_ACTION_INSTANCEOF
                /// Stack In:
                ///  super -- An object
                ///  val -- An object
                /// Stack Out:
                ///  truth -- Truth of "val is an instance of super"
                case SWF::ABC_ACTION_INSTANCEOF:
                {
                    bool truth;
                    ABSTRACT_TYPELATE(truth, mStack.top(1), mStack.top(0));
                    mStack.top(1).set_bool(truth);
                    mStack.drop(1);
                    break;
                }

                /// 0xB2 ABC_ACTION_ISTYPE
                /// Stream: V32 'name_id'
                /// Stack In:
                ///  [ns] -- Namespace stuff
                ///  obj -- An object
                /// Stack Out:
                ///  truth -- Truth of "obj is of the type given in (resolve)'name_id'"
                case SWF::ABC_ACTION_ISTYPE:
                {
                    asName a = pool_name(mStream->read_V32(), mPoolObject);
                    mStack.drop(completeName(a));
                    // TODO: Namespace stuff?
                    mStack.top(0).set_bool(mStack.top(0).conforms_to(a.getABCName()));
                }

                /// 0xB3 ABC_ACTION_ISTYPELATE
                /// Stack In:
                ///  type -- A type to match
                ///  obj -- An object
                /// Stack Out:
                ///  truth -- Truth of "obj is of type"
                case SWF::ABC_ACTION_ISTYPELATE:
                {
                    as_value type = pop_stack();
                    as_value value = pop_stack();
                    as_object* const valueObject = value.to_object().get();
                    as_object* const typeObject = type.to_object().get();

                    if (!valueObject || !typeObject) {
                        // TODO: what here!?
                        // This should eventually be a malformed SWF error.
                        log_error("ACTION_ISTYPELATE: require two objects on stack, got "
                               "obj: %s, type: %s.", value, type);
                        return;
                    }
                    const bool truth = valueObject->instanceOf(typeObject);
                    push_stack(truth);
                    break;
                }

                /// 0xB4 ABC_ACTION_IN
                /// Stack In:
                ///  obj -- The object to search for it
                ///  name -- The name to find
                /// Stack Out:
                ///  truth -- True if name is in current namespace or anywhere in object.
                ///   Don't look in the namespace if obj is a dictionary.
                /// NB: Since there doesn't seem to be a way to make a dictionary, this
                /// is not done. If there is, fix this lack.
                case SWF::ABC_ACTION_IN:
                {
                    log_unimpl("ABC_ACTION_IN");
                    //TODO: mStack.top(1).set_bool(mStack.top(1).to_object().contains(mStack.top(0)));
                    mStack.drop(1);
                    break;
                }

                /// 0xC0 ABC_ACTION_INCREMENT_I
                /// See: 0x91 (ABC_ACTION_INCREMENT), but forces types to int, not double
                case SWF::ABC_ACTION_INCREMENT_I:
                {
                    mStack.top(0) = mStack.top(0).to_int() + 1;
                    break;
                }

                /// 0xC1 ABC_ACTION_DECREMENT_I
                /// See: 0x93 (ABC_ACTION_DECREMENT), but forces types to int, not double
                case SWF::ABC_ACTION_DECREMENT_I:
                {
                    mStack.top(0) = mStack.top(0).to_int() - 1;
                    break;
                }

                /// 0xC2 ABC_ACTION_INCLOCAL_I
                /// See: 0x92 (ABC_ACTION_INCLOCAL), but forces types to int, not double
                case SWF::ABC_ACTION_INCLOCAL_I:
                {
                    boost::uint32_t foff = mStream->read_V32();
                    mRegisters[foff] = mRegisters[foff].to_int() + 1;
                    break;
                }
            /// 0xC3 ABC_ACTION_DECLOCAL_I
            /// See: 0x94 (ABC_ACTION_DECLOCAL), but forces types to int, not double
                case SWF::ABC_ACTION_DECLOCAL_I:
                {
                    boost::uint32_t foff = mStream->read_V32();
                    mRegisters[foff] = mRegisters[foff].to_int() - 1;
                    break;
                }
            /// 0xC4 ABC_ACTION_NEGATE_I
            /// See: 0x90 (ABC_ACTION_NEGATE), but forces type to int, not double
                case SWF::ABC_ACTION_NEGATE_I:
                {
                    mStack.top(0) = - mStack.top(0).to_int();
                    break;
                }

                /// 0xC5 ABC_ACTION_ADD_I
                /// See: 0xA0 (ABC_ACTION_ADD), but forces type to int
                case SWF::ABC_ACTION_ADD_I:
                {
                    mStack.top(1) = mStack.top(1).to_int() + mStack.top(0).to_int();
                    mStack.drop(1);
                    break;
                }

                /// 0xC6 ABC_ACTION_SUBTRACT_I
                /// See: 0xA1 (ABC_ACTION_SUBTRACT), but forces type to int
                case SWF::ABC_ACTION_SUBTRACT_I:
                {
                    mStack.top(1) = mStack.top(1).to_int() - mStack.top(0).to_int();
                    mStack.drop(1);
                    break;
                }
            /// 0xC7 ABC_ACTION_MULTIPLY_I
            /// See: 0xA2 (ABC_ACTION_MULTIPLY), but forces type to int
                case SWF::ABC_ACTION_MULTIPLY_I:
                {
                    mStack.top(1) = mStack.top(0).to_int() * mStack.top(1).to_int();
                    mStack.drop(1);
                    break;
                }
            /// 0xD0 ABC_ACTION_GETLOCAL0
            /// 0xD1 ABC_ACTION_GETLOCAL1
            /// 0xD2 ABC_ACTION_GETLOCAL2
            /// 0xD3 ABC_ACTION_GETLOCAL3
            /// Frame: Load frame[#] as val
            /// Stack Out:
            ///  val
                case SWF::ABC_ACTION_GETLOCAL0:
                case SWF::ABC_ACTION_GETLOCAL1:
                case SWF::ABC_ACTION_GETLOCAL2:
                case SWF::ABC_ACTION_GETLOCAL3:
                {
                    //We shouldn't need to a call grow stack, because each function should now how big the stack will need to be and should allocate all the space, when it is loaded into the vm.
            //		GROW_STACK();
            //		mStack.grow(1);
            //		mStack.push() instead?

                    push_stack(get_register(opcode- SWF::ABC_ACTION_GETLOCAL0));
            //		mStack.top(0) = mRegisters.value(opcode - SWF::ABC_ACTION_GETLOCAL0);
                    break;
                }
            /// 0xD4 ABC_ACTION_SETLOCAL0
            /// 0xD5 ABC_ACTION_SETLOCAL1
            /// 0xD6 ABC_ACTION_SETLOCAL2
            /// 0xD7 ABC_ACTION_SETLOCAL3
            /// Frame: Store val as frame[#]
            /// Stack In:
            ///  val
            /// Stack Out:
            ///  .
                case SWF::ABC_ACTION_SETLOCAL0:
                case SWF::ABC_ACTION_SETLOCAL1:
                case SWF::ABC_ACTION_SETLOCAL2:
                case SWF::ABC_ACTION_SETLOCAL3:
                {
                    mRegisters[opcode - SWF::ABC_ACTION_SETLOCAL0] = pop_stack();
                    break;
                }

            /// 0xEF ABC_ACTION_DEBUG
            /// Stream: 7 bytes of unknown stuff to be skipped
            /// Do: skip ahead 7 bytes in stream
                case SWF::ABC_ACTION_DEBUG:
                {
                    mStream->seekBy(7);
                    break;
                }
            /// 0xF0 ABC_ACTION_DEBUGLINE
            /// Stream: V32 'line_number'
            /// Do: Nothing, but line_number is for the debugger if wanted.
                case SWF::ABC_ACTION_DEBUGLINE:
                {
                    mStream->skip_V32();
                    break;
                }
            /// 0xF1 ABC_ACTION_DEBUGFILE
            /// Stream: V32 'name_offset'
            /// Do: Nothing. 'name_offset' into string pool is the file name if wanted.
                case SWF::ABC_ACTION_DEBUGFILE:
                {
                    mStream->skip_V32();
                    break;
                }

                /// 0xF2 ABC_ACTION_BKPTLINE
                /// Stream: V32 'line_number'
                /// Do: Enter debugger if present, line_number is the
                /// line number in source.
                case SWF::ABC_ACTION_BKPTLINE:
                    mStream->skip_V32();
                    break;
            }

            log_abc("* DONE *");
            IF_VERBOSE_ACTION(print_stack());
        } 
        catch (const StackException& s) {
            log_error("Threw a stack exception during AVM2 execution.");
        }
        catch (ASException& s) {
            // TODO: The exception should be pushed back into AS execution
            // somehow.
            log_unimpl("Caught an AS exception from AVM2 execution.");
        }

	} 
} 

void
Machine::getMember(asClass* pDefinition, asName& name,
	as_value& instance)
{
	if (!instance.is_object())
		throw ASTypeError();
#if 0
	if (!pBinding->isGetSet())
	{
		//TODO: mStack.push(pBinding->getFromInstance(instance));
		return;
	}

	// This is a getter, so we need to execute it. Even those
	// written in C++ get called like this, with pushCall handling.
	// And push the instance ('this')
	mStack.push(instance);
	pushCall(1, &mStack.top(0), pBinding); //TODO: pBinding->getGetter());
#else
UNUSED(pDefinition);
UNUSED(name);
#endif
}

void
Machine::setMember(asClass *pDefinition, asName& name, as_value& instance,
	as_value& newvalue)
{
	if (!instance.is_object())
		throw ASReferenceError();

	return;
	// TODO:
#if 0
	asBinding *pBinding = pDefinition->getBinding(name.getABCName());

	if (pBinding->isReadOnly())
		throw ASReferenceError();

	if (!pBinding->isGetSet())
	{
		//TODO: pBinding->setInInstance(instance, newvalue);
		return;
	}

	// Two parameters -- the target object, the value to set.
	mStack.push(instance);
	mStack.push(newvalue);
	pushCall(2, &mStack.top(1), pBinding); //TODO: pBinding->getSetter());
#else
UNUSED(pDefinition);
UNUSED(name);
UNUSED(newvalue);
#endif
}

int
Machine::completeName(asName& name, int offset)
{
	int size = 0;

	if (name.isRuntime())
	{
		as_value obj = mStack.top(offset);
		if (obj.is_object() && obj.to_object()->isQName()) {
			name.fill(obj.to_object().get());
        }
		++size;

		if (name.isRtns())
			++size; // Ignore the Namespace.
	}
	else if (name.isRtns())
	{
		//TODO: This should be a namespace //name.setNamespace(mStack.top(offset));
		++size;
	}
	return size;
}

asClass *
Machine::findSuper(as_value &v, bool find_for_primitive)
{
	if (v.is_undefined() || v.is_null()) return NULL;

	if (v.is_object()) {
		asClass *pProto = NULL; // TODO: v.to_object()->getClass();
		return pProto ? pProto->getSuper() : NULL;
	}

	if (!find_for_primitive) return 0;

	if (v.is_number()) {
		return NULL; // TODO: mCH->getClass(NSV::CLASS_NUMBER);
	}

	// And so on...
	// TODO: Other primitives
	return 0;
}

void
Machine::immediateFunction(const as_function* func, as_object* thisptr,
        as_value& storage, unsigned char stack_in, short stack_out)
{
    assert(func);

	// TODO: Set up the fn to use the stack
    std::auto_ptr<std::vector<as_value> > args(new std::vector<as_value>);
    size_t st = 0;
    while (st < stack_in) {
        args->push_back(mStack.top(st));
        ++st;
    }

	fn_call fn(thisptr, as_environment(_vm), args);
	mStack.drop(stack_in - stack_out);
	saveState();
	mThis = thisptr;
	mStack.grow(stack_in - stack_out);
	mStack.setDownstop(stack_in);
	storage = const_cast<as_function*>(func)->call(fn);
	restoreState();
}

void
Machine::pushGet(as_object *this_obj, as_value &return_slot, Property *prop)
{
	if (!prop) return;

	if (prop->isGetterSetter()) {
		//TODO pushCall(prop->getGetter(), this_obj, return_slot, 0);
		return;
	}

	return_slot = prop->getValue(*this_obj);
}

void
Machine::pushSet(as_object *this_obj, as_value &value, Property *prop)
{
	if (!prop) return;

	if (prop->isGetterSetter()) {
		mStack.push(value);
		//TODO pushCall(prop->getSetter(), this_obj, mIgnoreReturn, 1);
		return;
	}

	prop->setValue(*this_obj, value);
}

void
Machine::pushCall(as_function *func, as_object *pthis, as_value& return_slot,
	unsigned char stack_in, short stack_out)
{

    log_abc("Pushing function call for function %s", func);

	if (1 || func->isBuiltin())
	{
		immediateFunction(func, pthis, return_slot, stack_in, stack_out);
		return;
	}
	// TODO: Make this work for stackless.

	// Here is where the SafeStack shines:
	// We set the stack the way it should be on return.
	mStack.drop(stack_in - stack_out);
	// We save that state.
	saveState();
	// Set the 'this' for the new call
	mThis = pthis;
	// Retrieve the stack. (It wasn't lost)
	mStack.grow(stack_in - stack_out);
	// And then we set the downstop
	mStack.setDownstop(stack_in);

	// When control goes to the main loop of the interpreter, it will
	// automatically start executing the method.
}

void
Machine::restoreState()
{
	log_abc("Restoring state.");
	State &s = mStateStack.top(0);
	s.to_debug_string();
//	mStack.setAllSizes(s.mStackTotalSize, s.mStackDepth);
//	mScopeStack.setAllSizes(s.mScopeTotalSize, s.mScopeStackDepth);
	mScopeStack.setAllSizes(s.mScopeTotalSize, s.mScopeStackDepth);
	mStream = s.mStream;
	mRegisters = s.mRegisters;
	mCurrentFunction = s.mFunction;
//	mExitWithReturn = s.mReturn;
//	mDefaultXMLNamespace = s.mDefaultXMLNamespace;
//	mCurrentScope = s.mCurrentScope;
//	mGlobalReturn = s.mGlobalReturn;
//	mThis = s.mThis;
//	mStateStack.drop(1);
	mStateStack.pop();
}

void
Machine::saveState()
{
	log_abc("Saving state.");
	mStateStack.grow(1);
	State &s = mStateStack.top(0);
	s.mStackDepth = mStack.getDownstop();
	s.mStackTotalSize = mStack.totalSize();
	s.mScopeStackDepth = mScopeStack.getDownstop();
	s.mScopeTotalSize = mScopeStack.totalSize();
//	s.mScopeStackDepth = mScopeStack.getDownstop();
//	s.mScopeTotalSize = mScopeStack.totalSize();
	s.mStream = mStream;
	s.to_debug_string();
	s.mRegisters = mRegisters;
	s.mFunction = mCurrentFunction;
//	s.mReturn = mExitWithReturn;
//	s.mDefaultXMLNamespace = mDefaultXMLNamespace;
//	s.mCurrentScope = mCurrentScope;
//	s.mGlobalReturn = mGlobalReturn;
//	s.mThis = mThis;
}

void
Machine::initMachine(abc_block* pool_block, as_object* global)
{
	mPoolObject = pool_block;
	log_debug("Getting entry script.");
	asClass* start_script = pool_block->scripts().back();
	log_debug("Getting constructor.");
	asMethod* constructor = start_script->getConstructor();
	clearRegisters(constructor->getMaxRegisters());
	log_debug("Loding code stream.");
	mStream = constructor->getBody();
	mCurrentFunction = constructor->getPrototype();
	mRegisters[0] = as_value(global);
	mGlobalObject = global;
}

//This is called by abc_functions to execute their code stream.
//TODO: There is probably a better way to do this, once we understand what the VM is supposed
//todo, this should be fixed.
as_value
Machine::executeFunction(asMethod* function, const fn_call& fn)
{
	
    //TODO: Figure out a good way to use the State object to handle
    //returning values.
	mCurrentFunction = function->getPrototype();
	bool prev_ext = mExitWithReturn;
	CodeStream *stream = function->getBody();
	load_function(stream, function->getMaxRegisters());
	mExitWithReturn = true;
	mRegisters[0] = as_value(fn.this_ptr);
	for (unsigned int i=0;i<fn.nargs;i++) {
		mRegisters[i+1] = fn.arg(i);
	}
	//TODO:  There is probably a better way to do this.
    //
    const as_environment::ScopeStack* const ss = mCurrentFunction->scopeStack();

	if (ss) {
		for (unsigned int i=0; i < ss->size(); ++i) {
			push_scope_stack(as_value(ss->at(i)));
		}
	}
	execute();
	mExitWithReturn = prev_ext;
	stream->seekTo(0);

	return mGlobalReturn;
}

void
Machine::executeCodeblock(CodeStream* stream)
{
	mStream = stream;
	execute();
}

void
Machine::instantiateClass(std::string className, as_object* /*global*/)
{

    log_debug("instantiateClass: class name %s", className);

	asClass* cl = mPoolObject->locateClass(className);
    if (!cl)
    {
        /// This seems like a big error.
        log_error("Could not locate class '%s' for instantiation", className);
        return;
    }
	
    asMethod* ctor = cl->getConstructor();

	clearRegisters(ctor->getMaxRegisters());
	mCurrentFunction = ctor->getPrototype();
	mStack.clear();
	mScopeStack.clear();

    // The value at mRegisters[0] is generally pushed to the stack for
    // CONSTRUCTSUPER, which apparently expects the object whose super
    // is to be constructed. Setting it to global as before seems to be wrong.
	mRegisters[0] = cl->getPrototype();
	executeCodeblock(ctor->getBody());
}

Machine::Machine(VM& vm)
        :
        mStack(),
        mRegisters(),
        mScopeStack(),
        mStream(0),
        mST(vm.getStringTable()),
        mDefaultXMLNamespace(0),
        mCurrentScope(0),
        mGlobalScope(0),
        mDefaultThis(0),
        mThis(0),
        mGlobalObject(0),
        mGlobalReturn(),
        mIgnoreReturn(),
        mIsAS3(false),
        mExitWithReturn(false),
        mPoolObject(0),
        mCurrentFunction(0),
        _vm(vm),
        mCH(_vm.getClassHierarchy())
{
	//Local registers should be initialized at the beginning of each function call, but
	//we don't currently parse the number of local registers for each function.
//	mRegisters.resize(16);
//	mST = new string_table();
//	mST = ST;
}

as_value
Machine::find_prop_strict(asName multiname) {
	
	as_value val;
	mScopeStack.push(mGlobalObject);
	for (size_t i = 0; i < mScopeStack.size(); ++i)
    {
		as_object* scope_object = mScopeStack.top(i).get();
		if (!scope_object) {
			log_abc("Scope object is NULL.");
			continue;
		}
		val = scope_object->getMember(multiname.getGlobalName(),
                multiname.getNamespace()->getURI());

		if (!val.is_undefined()) {
			push_stack(mScopeStack.top(i));
			mScopeStack.pop();
			return val;
		}
	}

	log_abc("Cannot find property in scope stack.  Trying again using "
            "as_environment.");
	as_object *target = NULL;
	as_environment env = as_environment(_vm);
	std::string name = mPoolObject->stringPoolAt(multiname.getABCName());
	std::string ns = mPoolObject->stringPoolAt(
            multiname.getNamespace()->getAbcURI());
	std::string path = ns.size() == 0 ? name : ns + "." + name;

    std::auto_ptr<as_environment::ScopeStack> envStack ( getScopeStack() );
	val = env.get_variable(path, *envStack, &target);

	push_stack(target);	
	mScopeStack.pop();
	return val;
}

as_value
Machine::get_property_value(asName multiname)
{
	return get_property_value(0, multiname);
}

as_value
Machine::get_property_value(boost::intrusive_ptr<as_object> obj,
        asName multiname)
{

	std::string ns = 
        mPoolObject->stringPoolAt(multiname.getNamespace()->getAbcURI());
	std::string name = mPoolObject->stringPoolAt(multiname.getABCName());
	return get_property_value(obj, name, ns);
}

as_value
Machine::get_property_value(boost::intrusive_ptr<as_object> obj,
        std::string name, std::string ns)
{

    as_environment::ScopeStack stack;
	as_environment env = as_environment(_vm);
	
    if (!obj) stack = *getScopeStack();
	else stack.push_back(obj);

	std::string path;

	if (ns.empty()) path = name;
	else path = ns + "." + name;

	return env.get_variable(path, stack, 0);
}

void
Machine::print_stack()
{

	std::stringstream ss;
	ss << "Stack: ";
	for (unsigned int i = 0; i < mStack.size(); ++i) {
		if (i!=0) ss << " | ";
		ss << mStack.value(i).toDebugString();
	}
	log_abc("%s", ss.str());
}

void
Machine::print_scope_stack()
{

	std::stringstream ss;
	ss << "ScopeStack: ";
	for (unsigned int i=0;i<mScopeStack.size();++i) {
		ss << as_value(mScopeStack.top(i).get()).toDebugString();
	}
	log_abc("%s", ss.str());
}	

std::auto_ptr<std::vector<as_value> >
Machine::get_args(unsigned int argc)
{
	std::auto_ptr<std::vector<as_value> > args = 
        std::auto_ptr<std::vector<as_value> >(new std::vector<as_value>);
	args->resize(argc);
	for (unsigned int i = argc; i > 0; --i) {
		args->at(i-1) = pop_stack();
	}
	return args;
}

void
Machine::load_function(CodeStream* stream, boost::uint32_t maxRegisters)
{
	saveState();
	//TODO: Maybe this call should be part of saveState(), it
    //returns the old downstop.
	mScopeStack.fixDownstop();
	mStream = stream;
	clearRegisters(maxRegisters);
}

as_environment::ScopeStack*
Machine::getScopeStack()
{
	as_environment::ScopeStack *stack = new as_environment::ScopeStack();
	for (size_t i = 0; i < mScopeStack.size(); ++i) {
		stack->push_back(mScopeStack.top(i));
	}
	return stack;
}

void
Machine::clearRegisters(boost::uint32_t maxRegisters)
{
	mRegisters.clear();
	mRegisters.resize(maxRegisters);
}



} // end of namespace gnash<|MERGE_RESOLUTION|>--- conflicted
+++ resolved
@@ -1162,7 +1162,6 @@
                     pushCall(f, NULL, mStack.top(argc), argc, 0);
                     break;
                 }
-<<<<<<< HEAD
 
                 /// 0x43 ABC_ACTION_CALLMETHOD
                 /// Stream: V32 'method_id + 1' | V32 'arg_count'
@@ -1172,15 +1171,6 @@
                 /// Stack Out:
                 ///  value -- the value returned by obj::'method_id'(arg1,
                 ///         ..., argN)
-=======
-            /// 0x43 ABC_ACTION_CALLMETHOD
-            /// Stream: V32 'method_id + 1' | V32 'arg_count'
-            /// Stack In:
-            ///  argN ... arg1 -- the arg_count arguments to pass
-            ///  obj -- the object to be called
-            /// Stack Out:
-            ///  value -- the value returned by obj::'method_id'(arg1, ..., argN)
->>>>>>> 6dfe260d
                 case SWF::ABC_ACTION_CALLMETHOD:
                 {
                     boost::uint32_t dispatch_id = mStream->read_V32() - 1;
