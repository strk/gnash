// 
//   Copyright (C) 2005, 2006, 2007, 2008, 2009, 2010 Free Software
//   Foundation, Inc
// 
// This program is free software; you can redistribute it and/or modify
// it under the terms of the GNU General Public License as published by
// the Free Software Foundation; either version 3 of the License, or
// (at your option) any later version.
// 
// This program is distributed in the hope that it will be useful,
// but WITHOUT ANY WARRANTY; without even the implied warranty of
// MERCHANTABILITY or FITNESS FOR A PARTICULAR PURPOSE.  See the
// GNU General Public License for more details.
// 
// You should have received a copy of the GNU General Public License
// along with this program; if not, write to the Free Software
// Foundation, Inc., 51 Franklin St, Fifth Floor, Boston, MA  02110-1301  USA


/// \page events_handling Handling of user events
///
/// There are two kinds of events:
/// - system generated
/// - user generated
///
/// System generated events are those like load, data recive, unload,
/// enter frame, etc.
/// User generated events are mouse movements and clicks, keyboard activity.
///
/// Events can trigger actions execution, if "handlers" are specified for
/// a specific event with ActionScript code.
/// The actions triggered by user events are executed *immediately*, not
/// at the next frame iteration. Nonetheless, since rendering of the stage
/// usually happens at fixed rate (frame rate) you won't see the effects
/// of actions execution until next iteration... unless...
///
/// Well, *some* events actions always trigger immediate redisplay, while
/// some others require a call to a special function to do so.
///
/// The events actions that trigger immediate redisplay are Button actions.
/// Colin Mook, in his "ActionScript - The Definitive Guide" sais:
/// << Buttons naturally update between frames >>
///
/// Other events, in particular MovieClip events such as mouseDown, mouseUp,
/// mouseMove, keyDown and keyUp don't by default trigger redisplay, unless
/// the attached action code makes a call to the special function named
/// 'updateAfterEvent()'.
///
/// For this purpose, user events notification functions in gnash core 
/// library return a boolean value, which tells wheter any action triggered
/// by the event requires immediate redisplay.
///
/// At the time of writing (2006-10-19) this is not implemented yet and
/// the return code is always TRUE. We shall work on it :)
///
/// The events notification functions that currently support this interface
/// are:
///
/// - bool movie_root::notify_mouse_moved(int x, int y);
/// - bool movie_root::notify_mouse_clicked(bool mouse_pressed, int mask);
/// - bool movie_root::notify_key_event(key::code k, bool down);
/// 
/// 


#ifndef GNASH_MOVIE_ROOT_H
#define GNASH_MOVIE_ROOT_H

#ifdef HAVE_CONFIG_H
#include "gnashconfig.h" //USE_SWFTREE
#endif

#include "smart_ptr.h" // GNASH_USE_GC
#include "dsodefs.h" // DSOEXPORT
#include "MouseButtonState.h" // for composition
#include "drag_state.h" // for composition
#include "GnashKey.h" // key::code
#include "Movie.h"
#include "gnash.h" // Quality
#include "MovieClip.h"
#include "SimpleBuffer.h" // for LoadCallback
#include "MovieLoader.h"
#include "ExternalInterface.h"

#ifdef USE_SWFTREE
# include "tree.hh"
#endif

// GNASH_PARANOIA_LEVEL:
// 0 : (not unimplemented)
// 1 : quick assertions
// 2 : add testInvariant
//
#ifndef GNASH_PARANOIA_LEVEL
# define GNASH_PARANOIA_LEVEL 1
#endif

#include <map>
#include <string>
#include <vector>
#include <deque>
#include <list>
#include <set>
#include <bitset>
#include <boost/noncopyable.hpp>
#include <boost/thread/thread.hpp>

// Forward declarations
namespace gnash {
    class ExecutableCode; // for ActionQueue
    class URL;
    class Timer;
    class MovieClip;
    class VirtualClock;
    class IOChannel;
    class RunResources;
}

namespace gnash
{

struct DepthComparator
{
    typedef MovieClip* LevelMovie;

    bool operator() (const LevelMovie& d1, const LevelMovie& d2)
    {
        return d1->get_depth() < d2->get_depth();
    }
};

/// This class represents the 'Stage' and top-level movie.
//
/// It is a wrapper around the set of loaded levels being played. Each 
/// 'run' of a SWF movie, including all further movies loaded during the
/// run, has exactly one movie_root, which is kept for the entire run.
/// Loading a new top-level movie does not create a new movie_root.
//
/// The 'Stage' part of movie_root is accessible through the ActionScript
/// Stage object, implemented in Stage_as.cpp.
//
/// The movie_root class is responsible for accepting and passing on
/// user events (mouse or key events), for maintaining the heart-beat
/// mechanism, and for advancing all MovieClips on request from the
/// hosting application.
//
/// The _root object is provided by getAsRoot().
class DSOEXPORT movie_root : boost::noncopyable
{

public:

    class LoadCallback {
    public:
        LoadCallback(boost::shared_ptr<IOChannel> s, as_object* o)
            :
            _stream(s),
            _obj(o)
        {}
        bool processLoad();
        void setReachable() const;
    private:
        boost::shared_ptr<IOChannel> _stream;
        SimpleBuffer _buf;
        as_object* _obj;
    };
        
    typedef std::list<LoadCallback> LoadCallbacks;

    typedef std::bitset<key::KEYCOUNT> Keys;

    /// Default constructor
    //
    /// Make sure to call setRootMovie() 
    /// before using any of this class methods !
    ///
    movie_root(const movie_definition& def, VirtualClock& clock,
            const RunResources& runResources);

    ~movie_root();

    /// Initialize movie_root with a parsed movie definition
    //
    /// The definition may be a SWF or Bitmap movie definition.
    // 
    /// The created Movie is returned; it is non-const so may be stored,
    /// queried, and changed by the caller for debugging or manipulation.
    /// Direct use of the pointer may result in unexpected behaviour during
    /// SWF playback, so for normal playback this pointer should not be
    /// used.
    Movie* init(movie_definition* def,
		const MovieClip::MovieVariables& variables,
		const MovieClip::MovieVariables& scriptables);

    /// Return the movie at the given level (0 if unloaded level).
    //
    /// POST CONDITIONS:
    /// - The returned DisplayObject has a depth equal to 'num'
    ///
    MovieClip* getLevel(unsigned int num) const;

    /// Put the given movie at the given level 
    //
    /// @param movie
    /// The Movie to store at the given level.
    /// Its depth will be set to <num>+DisplayObject::staticDepthOffset and
    /// its name to _level<num>
    void setLevel(unsigned int num, Movie* movie);

    /// Replace an existing level with a new movie
    //
    /// Depth will be assigned to external_movie by this function.
    /// If the give level number doesn't exist an error is logged
    /// and nothing else happens.
    ///
    /// This method is intended for use by xxx.loadMovie(yyy)
    /// when 'xxx' is a top-level movie.
    ///
    void replaceLevel(unsigned int num, Movie* external_movie);

    /// Swap depth of a level (or two)
    //
    /// Character's depths are updated.
    ///
    /// @param sp
    ///    The level to change depth/level of. A pointer to it is expected
    ///    to be found in the _level# container, or an error will be printed
    ///    and the call would result in a no-op.
    ///
    /// @param depth
    ///    New depth to assign to the DisplayObject. If another level
    ///    exists at the target depth the latter is moved in place of
    ///    the former, with its depth also updated.
    ///
    void swapLevels(MovieClip* sp, int depth);

    /// Drop level at given depth.
    //
    /// @param depth
    ///   Depth of the level to drop. Note that this is 
    ///   -DisplayObject::staticDepthOffset for the root movie. Must be >=0 and
    ///   <= 1048575 or an assertion will fail. Note that if the depth
    ///   evaluates to the original root movie nothing happens (not allowed
    ///   to remove that). It is not tested if it's allowed to remove _level0
    ///   after loading into it.
    void dropLevel(int depth);

    /// Change display viewport coordinates
    //
    /// This currently also change the display scale
    /// but we should instead only do it if rescaling
    /// is allowed.
    ///
    void set_display_viewport(int x0, int y0, int w, int h);

    /// \brief
    /// Return the notional width of the stage, value depending
    /// on scaleMode
    unsigned getStageWidth() const;

    /// \brief
    /// Return the notional height of the stage, actual value depending
    /// on scaleMode
    unsigned getStageHeight() const;

    /// \brief
    /// The host app can use this to tell the movie when
    /// user's mouse pointer has moved.
    //
    /// Coordinates are in Stage Coordinate Space (pseudo-pixels units).
    ///
    /// This function should return TRUE iff any action triggered
    /// by the event requires redraw, see \ref events_handling for
    /// more info.
    ///
    /// TODO: take twips (or float pixels), or we won't be able to
    ///       support sub-pixel accuracy in collision detection.
    ///
    bool notify_mouse_moved(int x, int y);

    /// \brief
    /// The host app can use this to tell the movie when the
    /// user clicked or released the mouse button.
    //
    /// @param mouse_pressed
    /// true if the mouse has been pressed, false if released
    ///
    /// @param mask
    /// ???
    ///
    /// This function should return TRUE iff any action triggered
    /// by the event requires redraw, see \ref events_handling for
    /// more info.
    ///
    bool notify_mouse_clicked(bool mouse_pressed, int mask);

    /// \brief
    /// The host app can use this to tell the movie when
    /// user pressed or released a key.
    //
    /// This function should return TRUE iff any action triggered
    /// by the event requires redraw, see \ref events_handling for
    /// more info.
    ///
    bool notify_key_event(key::code k, bool down);

    /// \brief
    /// Use this to retrieve the last state of the mouse, as set via
    /// notify_mouse_state(). 
    //
    /// Coordinates are in PIXELS, NOT TWIPS.
    ///
    void get_mouse_state(boost::int32_t& x, boost::int32_t& y,
            boost::int32_t& buttons);

    void get_drag_state(drag_state& st);

    void set_drag_state(const drag_state& st);

    /// @return the originating root movie (not necessarely _level0)
    const Movie& getRootMovie() const
    {
        return *_rootMovie;
    }

    /// Creating new MovieClips needs this for now.
    //
    /// TODO: create MovieClips without this and drop. It's deliberately
    /// different from getRootMovie() so it doesn't end up getting used
    /// in the same way.
    Movie* topLevelMovie() const
    {
        return _rootMovie;
    }

    /// Return the current nominal frame rate for the Stage.
    //
    /// This is dependent on the Movie set as root movie.
    float frameRate() const {
        return _rootMovie->frameRate();
    }

    void stop_drag()
    {
        m_drag_state.reset();
    }

    /// Add an interval timer
    //
    /// @param timer
    /// A Timer, ownership will be transferred. Must not be NULL.
    ///
    /// @param internal
    /// If true, this is an internal timer, so will get a negative id.
    ///
    /// @return An integer indentifying the timer
    ///         for subsequent call to clear_interval_timer.
    ///         It will NEVER be zero.
    ///
    unsigned int add_interval_timer(std::auto_ptr<Timer> timer);

    /// Register an object for loading data to.
    //
    /// When complete, the object's onData function is called.
    /// The callback is removed when the load is complete, including failed
    /// loads.
    //
    /// There is no restriction on the type of as_object that can registered.
    //
    /// @param obj      The object to update when data is received.
    /// @param str      The stream to load from.
    //
    /// TODO: this function could be improved, e.g. by handling the
    /// URL checking and stream construction as well.
    //
    /// It may be possible for this function to handle all connections if
    /// it also takes a callback function to call on each advance.
    void addLoadableObject(as_object* obj, std::auto_ptr<IOChannel> str);

    void addAdvanceCallback(ActiveRelay* obj);

    void removeAdvanceCallback(ActiveRelay* obj);

    /// Remove timer identified by given integer
    //
    /// @return true on success, false on error (no such timer)
    ///
    bool clear_interval_timer(unsigned int x);

    /// Return 0-based frame index of originating root movie
    //
    /// TODO: drop this function (currently used by gprocessor)
    ///       or change it to to delegate to _level0 ?
    ///
    size_t get_current_frame() const
    {
        return _rootMovie->get_current_frame();
    }

    void set_background_color(const rgba& color);

    void set_background_alpha(float alpha);

    /// Return the VM used by this movie_root
    VM& getVM() { return _vm; }
 
    /// Main and only callback from hosting application.
    /// Expected to be called at 10ms resolution.
    //
    /// @return true if the heart-beat resulted in actual
    ///         SWF playhead advancement (frame advancement)
    ///
    bool advance();

    /// \brief
    /// Return the number of milliseconds available before
    /// it's time to advance the timeline again.
    //
    /// Return value can be negative if we're late...
    ///
    int timeToNextFrame() const;

    /// Entry point for movie advancement
    //
    /// This function does:
    ///   - Execute all timers
    ///   - Reset the next Random number
    ///   - Advance all advanceable DisplayObjects in reverse-placement order
    ///   - Cleanup key listeners
    ///   - Process all queued actions
    ///   - Remove unloaded DisplayObjects from the advanceable
    ///     DisplayObjects list.
    ///   - Run the GC collector
    void advanceMovie();

    /// 0-based!! delegates to originating root movie
    //
    /// TODO: drop this method. currently used by gprocessor.
    void goto_frame(size_t target_frame_number)
    {
        _rootMovie->goto_frame(target_frame_number);
    }

    void display();

    /// Delegate to originating root movie
    //
    /// TODO: drop ?
    void set_play_state(MovieClip::PlayState s)
    {
        _rootMovie->setPlayState(s);
    }

    /// Get a unique number for unnamed instances.
    size_t nextUnnamedInstance();

    /// Notify still loaded DisplayObject listeners for key events
    DSOEXPORT void notify_key_listeners(key::code k, bool down);

    /// Push a new DisplayObject listener for key events
    void add_key_listener(DisplayObject* listener)
    {
        add_listener(_keyListeners, listener);
    }

    /// Remove a DisplayObject listener for key events
    void remove_key_listener(DisplayObject* listener)
    {
        remove_listener(_keyListeners, listener);
    }

    /// Notify still loaded DisplayObject listeners for mouse events
    DSOEXPORT void notify_mouse_listeners(const event_id& event);

    /// Push a new DisplayObject listener for mouse events
    void add_mouse_listener(DisplayObject* listener)
    {
        add_listener(_mouseListeners, listener);
    }

    /// Remove a DisplayObject listener for mouse events
    void remove_mouse_listener(DisplayObject* listener)
    {
        remove_listener(_mouseListeners, listener);
    }

    /// Get the DisplayObject having focus
    //
    /// The DisplayObject having focus will receive mouse button
    /// and key presses/releases.
    ///
    /// @return the DisplayObject having focus or NULL of none.
    ///
    DisplayObject* getFocus();

    /// Set the DisplayObject having focus
    //
    /// @param to
    /// The DisplayObject to receive focus. NULL to kill focus.
    /// @return true if the focus operation succeeded, false if the passed
    /// DisplayObject cannot receive focus. setFocus(0) is a valid operation, so
    /// returns true (always succeeds).
    bool setFocus(DisplayObject* to);
    
    DSOEXPORT void add_invalidated_bounds(InvalidatedRanges& ranges,
            bool force);
    
    /// Return the topmost active entity under the pointer
    //
    /// This method returns cached info, with cache updated
    /// by notify_mouse_moved (and should be updated also
    /// by movie advancement or actions execution maybe, not
    /// currently implmented).
    ///
    /// @return the topmost active entity under pointer or NULL if none.
    DisplayObject* getActiveEntityUnderPointer() const;

    /// Return the topmost non-dragging entity under the pointer
    //
    /// This method triggers a displaylist scan
    ///
    /// @return the topmost non-dragging entity under pointer or NULL if none
    const DisplayObject* getEntityUnderPointer() const;

    /// Return the DisplayObject currently being dragged, if any
    DisplayObject* getDraggingCharacter() const;

    /// Return true if the mouse pointer is over an active entity
    bool isMouseOverActiveEntity() const;

    bool testInvariant() const;

    /// The possible values of Stage.displayState
    enum DisplayState {
        DISPLAYSTATE_NORMAL,
        DISPLAYSTATE_FULLSCREEN
    };

    /// The possibile values of Stage.scaleMode
    enum ScaleMode {
        SCALEMODE_SHOWALL,
        SCALEMODE_NOSCALE,
        SCALEMODE_EXACTFIT,
        SCALEMODE_NOBORDER
    };

    /// The possible horizonal positions of the Stage
    enum StageHorizontalAlign {
        STAGE_H_ALIGN_C,
        STAGE_H_ALIGN_L,
        STAGE_H_ALIGN_R
    };

    /// The possible vertical position of the Stage
    enum StageVerticalAlign {
        STAGE_V_ALIGN_C,
        STAGE_V_ALIGN_T,       
        STAGE_V_ALIGN_B
    };

    /// The possible elements of a Stage.alignMode.
    enum AlignMode {
        STAGE_ALIGN_L,
        STAGE_ALIGN_T,
        STAGE_ALIGN_R,
        STAGE_ALIGN_B
    };

    /// The possibile values of AllowScriptAccess
    enum AllowScriptAccessMode {
        SCRIPT_ACCESS_NEVER,
        SCRIPT_ACCESS_SAME_DOMAIN,
        SCRIPT_ACCESS_ALWAYS
    };

    /// Set the current display quality of the entire SWF.
    void setQuality(Quality q);

    /// Get the current display quality.
    Quality getQuality() const { return _quality; }

    /// Sets movie_root's horizontal and vertical alignment to one
    /// of the three possible positions for each dimension.
    void setStageAlignment(short s);

    /// Sets the flag to allow interfacing with JavaScript in the browser.
    /// This is disabled by default, but enabled for ExternalInterface.
    void setAllowScriptAccess(AllowScriptAccessMode mode);
    
    /// Gets the current Access Mode for ExternalInterface.
    AllowScriptAccessMode getAllowScriptAccess();


    typedef std::pair<StageHorizontalAlign, StageVerticalAlign> StageAlign;

    /// Returns the current alignment of the stage (left/right/centre, top/
    /// bottom/centre) as a std::pair
    StageAlign getStageAlignment() const;

    /// Returns the current value of _showMenu which instructs the gui about
    /// how much to display in the context menu
    bool getShowMenuState() const;
    
    /// Sets the value of _showMenu and calls the fscommand handler for the
    /// current gui
    void setShowMenuState( bool state );

    // This is a flag that specifies whether exceptions in ActionScript
    // should be propogated to JavaScript in the browser.
    void setMarshallExceptions(bool x) { _marshallExceptions = x; };
    bool getMarshallExceptions() { return _marshallExceptions; };
    
    /// Sets the Stage object's align mode.
    void setStageScaleMode(ScaleMode sm);
    
    /// Returns the Stage object's align mode.
    ScaleMode getStageScaleMode() const { return _scaleMode; }

    // The string representation of the current align mode.
    std::string getStageAlignMode() const;

    /// Returns the Stage object's align mode.
    DisplayState getStageDisplayState() const { return _displayState; }

    // The string representation of the current align mode.
    void setStageDisplayState(const DisplayState ds);

    /// Action priority levels
    enum ActionPriorityLevel {
	
        /// Init actions, Init event handlers
        PRIORITY_INIT,
	
        /// Construct event handlers
        PRIORITY_CONSTRUCT,

        /// Frame actions, load handlers, unload handlers
        PRIORITY_DOACTION,

        /// Last element used to easy computation of size...
        PRIORITY_SIZE
        
    };

    /// Push an executable code to the ActionQueue
    void pushAction(std::auto_ptr<ExecutableCode> code, size_t lvl);

    /// Push an executable code to the ActionQueue
    void pushAction(const action_buffer& buf, DisplayObject* target);

#ifdef GNASH_USE_GC
    /// Mark all reachable resources (for GC)
    //
    /// Resources reachable from movie_root are:
    ///
    /// - All _level# movies (_movies)
    /// - The original root movie (_rootMovie)
    /// - Mouse entities (m_mouse_button_state)
    /// - Timer targets (_intervalTimers)
    /// - Resources reachable by ActionQueue code (_actionQueue)
    /// - Key listeners (_keyListeners)
    /// - Mouse listeners (_mouseListeners)
    /// - Any DisplayObject being dragged 
    ///
    void markReachableResources() const;
#endif // GNASH_USE_GC

    /// \brief
    /// Register a newly born advanceable DisplayObject to the
    /// list of DisplayObjects to be advanced on next ::advance call.
    //
    /// The DisplayObject will only be advanced if not unloaded when
    /// its turn comes. Characters are advanced in reverse-placement
    /// order (first registered is advanced last)
    ///
    void addLiveChar(DisplayObject* ch)
    {
        // Don't register the object in the list twice 
#if GNASH_PARANOIA_LEVEL > 1
        assert(std::find(_liveChars.begin(), _liveChars.end(), ch) ==
            _liveChars.end());
#endif
        _liveChars.push_front(ch);
    }

    /// Cleanup all resources and run the GC collector
    //
    /// This method should be invoked before calling setRootMovie again
    /// for a clean restart.
    ///
    void clear();

    /// Reset stage to its initial state
    void reset();

    /// Call this method for disabling run of actions
    //
    /// NOTE: this will only work for queued actions, not
    ///       for *every* action. Supposedly all actions should
    ///       be queued, but this is not really always the case.
    ///       Notable exceptions are:
    ///         - Actions in callFrame target frame
    ///           but only executed by execution of the callFrame opcode
    ///         - on{,Clip}{Initialize,Construct} event handlers
    ///         - User event handlers (mouse,keyboard)
    ///
    void disableScripts();

    /// Return true if scripts execution is disabled
    bool scriptsDisabled() const { return _disableScripts; };

    /// Process action queues with higher priority then the priority
    /// of the action queue currently being processed.
    //
    /// This is intended to be called at the end of any function call
    /// and at the end of an action block.
    ///
    /// TODO: be aware of infinite loops !
    ///
    void flushHigherPriorityActionQueues();

    DisplayObject* findCharacterByTarget(const std::string& tgtstr) const;

    /// Queue a request for loading a movie
    //
    /// This function constructs the URL and, if required, the postdata
    /// from the arguments. The variables to send should *not* be appended
    /// to @param urlstr before calling this function.
    //
    /// @param urlstr   The url exactly as requested. This may already
    ///                 contain a query string.
    /// @param target   Target for request.
    /// @param data     The variables data to send, URL encoded in
    ///                 key/value pairs
    /// @param method   The VariablesMethod to use for sending the data. If
    ///                 MovieClip::METHOD_NONE, no data will be sent.
    /// @param handler  An object which will be signalled of load
    ///                 events (onLoadStart, onLoadComplete, onLoadInit,
    ///                 onLoadError). Can be null if caller doesn't care.
    ///                 
    void loadMovie(const std::string& url, const std::string& target,
            const std::string& data, MovieClip::VariablesMethod method,
            as_object* handler=0)
    {
        _movieLoader.loadMovie(url, target, data, method, handler);
    }

    /// Send a request to the hosting application (e.g. browser).
    //
    /// This function constructs the URL and, if required, the postdata
    /// from the arguments. The variables to send should *not* be appended
    /// to @param urlstr before calling this function.
    //
    /// @param urlstr   The url exactly as requested. This may already
    ///                 contain a query string.
    /// @param target   Target for request.
    /// @param data     The variables data to send, URL encoded in
    ///                 key/value pairs
    /// @param method   The VariablesMethod to use for sending the data. If
    ///                 MovieClip::METHOD_NONE, no data will be sent.
    void getURL(const std::string& urlstr, const std::string& target,
            const std::string& data, MovieClip::VariablesMethod method);


    key::code lastKeyEvent() const {
        return _lastKeyEvent;
    }

    const Keys& unreleasedKeys() const {
        return _unreleasedKeys;
    }

    /// Set a filedescriptor to use for host application requests
    /// (for browser communication mostly)
    void setHostFD(int fd)
    {
        assert(fd >= 0);
        _hostfd = fd;
    }

    /// Set a filedescriptor to use for host application requests
    /// (for browser communication mostly)
    void setControlFD(int fd)
    {
        _controlfd = fd;
    }

    /// Get the filedescriptor to use for host application requests
    /// (for browser communication mostly)
    ///
    /// @return -1 if no filedescriptor is provided by host app.
    int getHostFD() const
    {
        return _hostfd;
    }

    int getControlFD() const
    {
        return _controlfd;
    }


    /// Abstract base class for FS handlers
    class AbstractFsCallback {
    public:
        virtual void notify(const std::string& cmd, const std::string& arg)=0;
        virtual ~AbstractFsCallback() {}
    };

    /// ActionScript embedded in a movie can use the built-in
    /// fscommand() function to send data back to the host
    /// application.  If you are interested in this data, register
    /// a handler, which will be called when the embedded scripts
    /// call fscommand().
    ///
    /// The handler gets the MovieClip* that the script is
    /// embedded in, and the two string arguments passed by the
    /// script to fscommand().
    DSOEXPORT void registerFSCommandCallback(AbstractFsCallback* handler)
    {
        _fsCommandHandler = handler;
    }

    /// Call this to notify FS commands
    DSOEXPORT void handleFsCommand(const std::string& cmd,
            const std::string& arg) const;
    
    /// Abstract base class for hosting app handler
    class AbstractIfaceCallback
    {
    public:

        /// Get Gui-related information for the core.
        //
        /// This should be used for occasional AS calls, such as for
        /// Mouse.hide, System.capabilities etc. The return can be
        /// various types, so it is passed as a string.
        virtual std::string call(const std::string& cmd,
                const std::string& arg = std::string()) = 0;

        /// Ask the hosting application for a yes / no answer to
        /// a question.
        virtual bool yesNo(const std::string& cmd) = 0;

        /// Send an error message to the hosting application.
        //
        /// This does not have to be implemented; the default is a no-op.
        virtual void error(const std::string& /*msg*/) {}

        virtual ~AbstractIfaceCallback() {}
    };

    /// A callback to the GUI (or whatever is listening) for sending
    /// events and receiving replies. Used for ActionScript interface
    /// with the gui (Mouse visibility, Stage alignment etc and System
    /// information, for instance).
    ///
    /// See callInterface method
    DSOEXPORT void registerEventCallback(AbstractIfaceCallback* handler)
    {
        _interfaceHandler = handler;
    }

    /// Call into the hosting application
    ///
    /// Will use callback set with registerEventCallback
    DSOEXPORT std::string callInterface(const std::string& cmd,
            const std::string& arg = std::string()) const;

    /// Send an error message to the hosting application.
    //
    /// @param msg  A message to send describing the error.
    //
    /// The hosting app decides what to do with the message, or whether it
    /// wants to do anything at all. It may show a popup box.
    DSOEXPORT void errorInterface(const std::string& msg) const;

    /// Called from the ScriptLimits tag parser to set the
    /// global script limits. It is expected behaviour that
    /// each new loaded movie should override this.
    /// Can be overridden from gnashrc.
    //
    /// @param recursion the maximum number of recursions when
    ///             finding 'super'.
    ///             The default value for this (i.e. when no
    ///             ScriptLimits tag is present) is documented to be
    ///             256, but this may change and appears not to be
    ///             crucial for (backward) compatibility.
    /// @param timeout the timeout in seconds for script execution.
    ///             The default value for this (i.e. when no
    ///             ScriptLimits tag is present) is documented to be
    ///             15 to 20 seconds, depending on platform.
    void setScriptLimits(boost::uint16_t recursion, boost::uint16_t timeout);
    
    /// Get the current global recursion limit for this movie: it can
    /// be changed by loaded movies.
    boost::uint16_t getRecursionLimit() const
    {
        return _recursionLimit;
    }

    /// Get the current global script timeout limit for this movie: it
    /// can be changed by loaded movies.
    boost::uint16_t getTimeoutLimit() const
    {
        return _timeoutLimit;
    }

#ifdef USE_SWFTREE
    typedef std::pair<std::string, std::string> StringPair;
    void getMovieInfo(tree<StringPair>& tr, tree<StringPair>::iterator it);
    void getCharacterTree(tree<StringPair>& tr, tree<StringPair>::iterator it);
#endif

	/// Get URL of the SWF movie used to initialize this VM
	//
	/// This information will be used for security checks
	///
	const std::string& getOriginalURL() const { return _originalURL; }

    const RunResources& runResources() const { return _runResources; }

<<<<<<< HEAD
    void addExternalCallback(const std::string &name, as_object *obj)
    {
        _externalCallbacks[name] = obj;
    }    

    bool processInvoke(ExternalInterface::invoke_t *);

    std::string callExternalCallback(const std::string &name, 
                                     const std::vector<as_value>& args);
=======
    void removeFromActionQueue(DisplayObject* target);
>>>>>>> 3d624e89

private:

    /// Set the root movie, replacing the current one if any.
    //
    /// This is needed for the cases in which the top-level movie
    /// is replaced by another movie by effect of a loadMovie call
    /// or similar.
    ///
    /// TODO: inspect what happens about VM version
    ///   (should the *new* movie drive VM operations?
    ///    -- hope not ! )
    ///
    /// Make sure to call this method before using the movie_root,
    /// as most operations are delegated to the associated/wrapped
    /// Movie.
    ///
    /// Note that the display viewport will be updated to match
    /// the size of given movie.
    ///
    /// A call to this method is equivalent to a call to setLevel(0, movie).
    ///
    /// @param movie
    /// The Movie to wrap.
    /// Must have a depth of 0.
    ///
    void setRootMovie(Movie* movie);

    const RunResources& _runResources; 

    /// The URL of the original root movie.
    //
    /// This is a runtime constant because it must not change during a 
    /// run.
    const std::string _originalURL;

    /// This initializes a SharedObjectLibrary, which requires 
    /// _originalURL, so that must be initialized first.
    VM& _vm;

    /// Registered Interface command handler, if any
    AbstractIfaceCallback* _interfaceHandler;

    /// Registered FsCommand handler, if any
    AbstractFsCallback* _fsCommandHandler;

    /// Listeners container
    typedef std::list<DisplayObject*> Listeners;

    /// Take care of dragging, if needed
    void doMouseDrag();

    /// Delete all elements on the action queue and empty it.
    void clearActionQueue();

    /// Delete all elements on the timers list
    void clearIntervalTimers();

    /// Execute expired timers
    void executeAdvanceCallbacks();
    
    /// Execute expired timers
    void executeTimers();

    /// Remove unloaded key and mouselisteners.
    void cleanupUnloadedListeners()
    {
        cleanupUnloadedListeners(_keyListeners);
        cleanupUnloadedListeners(_mouseListeners);
    }

    /// Erase unloaded DisplayObjects from the given listeners list
    static void cleanupUnloadedListeners(Listeners& ll);

    /// Cleanup references to unloaded DisplayObjects and run the GC.
    void cleanupAndCollect();

    /// Push a DisplayObject listener to the front of given container, if not
    /// already present
    static void add_listener(Listeners& ll, DisplayObject* elem);

    /// Remove a listener from the list
    static void remove_listener(Listeners& ll, DisplayObject* elem);

    /// This function should return TRUE iff any action triggered
    /// by the event requires redraw, see \ref events_handling for
    /// more info.
    bool fire_mouse_event();

    /// \brief
    /// Return the topmost entity covering the given point
    /// and enabled to receive mouse events.
    //
    /// Return NULL if no "active" entity is found under the pointer.
    ///
    /// Coordinates of the point are given in world coordinate space.
    /// (twips)
    ///
    /// @param x
    ///     X ordinate of the pointer, in world coordinate space (twips)
    ///
    /// @param y
    ///     Y ordinate of the pointer, in world coordiante space (twips).
    ///
    InteractiveObject* getTopmostMouseEntity(boost::int32_t x,
            boost::int32_t y) const;

    /// Delete DisplayObjects removed from the stage
    /// from the display lists
    void cleanupDisplayList();

    /// Advance a live DisplayObject
    //
    /// @param ch
    ///     The DisplayObject to advance, will NOT be advanced if unloaded
    ///
    static void advanceLiveChar(DisplayObject* ch);

    /// Advance all non-unloaded live chars
    void advanceLiveChars();

    /// Boundaries of the Stage are always world boundaries
    /// and are only invalidated by changes in the background
    /// color.
    void setInvalidated() { _invalidated = true; }

    /// Every ::display call clears the invalidated flag
    //
    /// See setInvalidated();
    ///
    void clearInvalidated() { _invalidated = false; }

    /// An invalidated stage will trigger complete redraw
    //
    /// So, this method should return true everytime a complete
    /// redraw is needed. This is typically only needed when
    /// the background changes.
    ///
    /// See setInvalidated() and clearInvalidated().
    ///
    bool isInvalidated() { return _invalidated; }

    /// Return the priority level of first action queue containing actions.
    //
    /// Scanned in proprity order (lower first)
    ///
    size_t minPopulatedPriorityQueue() const;

    /// Process all actions in the the given queue, till more actions
    /// are found in lower levels, in which case we have an earlier
    /// return.
    size_t processActionQueue(size_t lvl);

    bool processingActions() const
    {
        return (_processingActionLevel < PRIORITY_SIZE);
    }

    const DisplayObject* findDropTarget(boost::int32_t x, boost::int32_t y,
            DisplayObject* dragging) const;

    void handleActionLimitHit(const std::string& ref);
    /// A list of AdvanceableCharacters
    //
    /// This is a list (not a vector) as we want to allow
    /// ::advance of each element to insert new DisplayObjects before
    /// the start w/out invalidating iterators scanning the
    /// list forward for proper movie advancement
    typedef std::list<DisplayObject*> LiveChars;

    /// The list of advanceable DisplayObject, in placement order
    LiveChars _liveChars;


    /// A number of queues of code to execute
    //
    /// This is a deque because it needs no insertion in the middle but
    /// frequent push_back and pop_front. We also have to traverse it, so
    /// a std::queue is not usable.
    typedef std::deque<ExecutableCode*> ActionQueue;
    ActionQueue _actionQueue[PRIORITY_SIZE];

    /// Process all actions in the queue
    void processActionQueue();

    int m_viewport_x0, m_viewport_y0;

    /// Width and height of viewport, in pixels
    int m_viewport_width, m_viewport_height;

    rgba m_background_color;
    bool m_background_color_set;

    float m_timer;
    int m_mouse_x, m_mouse_y, m_mouse_buttons;

    MouseButtonState  _mouseButtonState;

    /// Objects requesting a callback on every movie_root::advance()
    typedef std::set<ActiveRelay*> ObjectCallbacks;
    ObjectCallbacks _objectCallbacks;

    LoadCallbacks _loadCallbacks;
    
    typedef std::map<std::string, as_object *> ExternalCallbacks;
    ExternalCallbacks _externalCallbacks;

    typedef std::map<int, Timer*> TimerMap;
    TimerMap _intervalTimers;
    unsigned int _lastTimerId;

    /// bit-array for recording the unreleased keys
    Keys _unreleasedKeys;   

    key::code _lastKeyEvent;

    /// Characters for listening key events
    Listeners _keyListeners;

    /// Objects listening for mouse events (down,up,move)
    Listeners _mouseListeners;

    /// The DisplayObject currently holding focus, or 0 if no focus.
    DisplayObject* _currentFocus;

    /// @todo fold this into m_mouse_button_state?
    drag_state m_drag_state;

    typedef MovieClip* LevelMovie;
    typedef std::map<int, LevelMovie> Levels;

    /// The movie instance wrapped by this movie_root
    //
    /// We keep a pointer to the base MovieClip class
    /// to avoid having to replicate all of the base class
    /// interface to the Movie class definition
    Levels _movies;

    /// The root movie. This is initially the same as getLevel(0) but might
    /// change during the run. It will be used to setup and retrive initial
    /// stage size
    Movie* _rootMovie;

    /// See setInvalidated
    bool _invalidated;

    /// This is set to true if execution of scripts
    /// aborted due to action limit set or whatever else
    bool		_disableScripts;
    int			_processingActionLevel;
    
    /// filedescriptor to write to for host application requests
    //
    /// -1 if none
    int			_hostfd;
    int			_controlfd;

    /// The display quality of the entire movie.
    //
    /// This is here, not just in the Renderer, so that AS compatibility
    /// does not rely on the presence of a renderer.
    Quality		_quality;
    std::bitset<4u>	_alignMode;
    AllowScriptAccessMode _allowScriptAccess;
    bool		_marshallExceptions;
    bool		_showMenu;
    ScaleMode		_scaleMode;
    DisplayState	_displayState;
    
    // The maximum number of recursions e.g. when finding
    // 'super', set in the ScriptLimits tag.
    boost::uint16_t	_recursionLimit;

    // The timeout in seconds for script execution, in the
    // ScriptLimits tag.    
    boost::uint16_t	_timeoutLimit;

    // delay between movie advancement, in milliseconds
    unsigned int	_movieAdvancementDelay;

    // time of last movie advancement, in milliseconds
    unsigned int	_lastMovieAdvancement;

    size_t _unnamedInstance;

    MovieLoader _movieLoader;
};

/// Return true if the given string can be interpreted as a _level name
//
/// @param name
///   The target string.
///   Will be considered case-insensitive if VM version is < 7.
///
/// @param levelno
///   Output parameter, will be set to the level number, if true is
///   returned
bool isLevelTarget(int version, const std::string& name, unsigned int& levelno);

DSOEXPORT short stringToStageAlign(const std::string& s);

} // namespace gnash

#endif // GNASH_MOVIE_ROOT_H

// Local Variables:
// mode: C++
// indent-tabs-mode: nil
// End:<|MERGE_RESOLUTION|>--- conflicted
+++ resolved
@@ -920,7 +920,6 @@
 
     const RunResources& runResources() const { return _runResources; }
 
-<<<<<<< HEAD
     void addExternalCallback(const std::string &name, as_object *obj)
     {
         _externalCallbacks[name] = obj;
@@ -930,9 +929,8 @@
 
     std::string callExternalCallback(const std::string &name, 
                                      const std::vector<as_value>& args);
-=======
+
     void removeFromActionQueue(DisplayObject* target);
->>>>>>> 3d624e89
 
 private:
 
