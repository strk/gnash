dnl  
dnl  Copyright (C) 2005, 2006, 2007, 2008, 2009, 2010, 2011, 2012
dnl  Free Software Foundation, Inc.
dnl  
dnl  This program is free software; you can redistribute it and/or modify
dnl  it under the terms of the GNU General Public License as published by
dnl  the Free Software Foundation; either version 3 of the License, or
dnl  (at your option) any later version.
dnl  
dnl  This program is distributed in the hope that it will be useful,
dnl  but WITHOUT ANY WARRANTY; without even the implied warranty of
dnl  MERCHANTABILITY or FITNESS FOR A PARTICULAR PURPOSE.  See the
dnl  GNU General Public License for more details.
dnl  You should have received a copy of the GNU General Public License
dnl  along with this program; if not, write to the Free Software
dnl  Foundation, Inc., 51 Franklin St, Fifth Floor, Boston, MA  02110-1301  USA
dnl  

AC_PREREQ(2.59c)
AC_INIT(gnash, 0.8.11dev)
AC_CONFIG_SRCDIR([libcore/as_object.h])
AC_CONFIG_HEADERS([gnashconfig.h])
AC_CONFIG_MACRO_DIR([macros])

AC_CANONICAL_BUILD
AC_CANONICAL_HOST

dnl --------------------------------------------------------
dnl Figure out development tool stuff
dnl --------------------------------------------------------

AC_PROG_CXX
AC_PROG_CC
AM_PROG_CC_C_O
AC_EXEEXT
AC_PROG_INSTALL

dnl Set the default values for Flash Version. These are converted into
dnl various strings to make JavaScript or ActionScript detectors
dnl recognize Gnash as a SWF Player.
DEFAULT_FLASH_MAJOR_VERSION="10"
DEFAULT_FLASH_MINOR_VERSION="1"
DEFAULT_FLASH_REV_NUMBER="999"
AC_SUBST(DEFAULT_FLASH_MAJOR_VERSION)
AC_SUBST(DEFAULT_FLASH_MINOR_VERSION)
AC_SUBST(DEFAULT_FLASH_REV_NUMBER)

AC_DEFINE_UNQUOTED([DEFAULT_FLASH_MAJOR_VERSION], ["${DEFAULT_FLASH_MAJOR_VERSION}"], [Default Flash major version])
AC_DEFINE_UNQUOTED([DEFAULT_FLASH_MINOR_VERSION], ["${DEFAULT_FLASH_MINOR_VERSION}"], [Default Flash minor version])
AC_DEFINE_UNQUOTED([DEFAULT_FLASH_REV_NUMBER], ["${DEFAULT_FLASH_REV_NUMBER}"], [Default Flash revision number])

dnl TODO: use host/build/target -- whatever is more appropriate
case "${host}" in
  *-apple-*)
    DEFAULT_FLASH_PLATFORM_ID="MAC"
    DEFAULT_FLASH_SYSTEM_OS="MacOS"
    ;;
  *-openbsd*)
    DEFAULT_FLASH_PLATFORM_ID="BSD"
    DEFAULT_FLASH_SYSTEM_OS="OpenBSD"
    ;;
  *-freebsd* | *-kfreebsd*)
    DEFAULT_FLASH_PLATFORM_ID="BSD"
    DEFAULT_FLASH_SYSTEM_OS="FreeBSD"
    ;;
  *-netbsd*)
    DEFAULT_FLASH_PLATFORM_ID="BSD"
    DEFAULT_FLASH_SYSTEM_OS="NetBSD"
    ;;
  *-android*)
    DEFAULT_FLASH_PLATFORM_ID="AND"
    DEFAULT_FLASH_SYSTEM_OS="Linux"
    ;;
  *-linux-gnu)
    DEFAULT_FLASH_PLATFORM_ID="LNX"
    DEFAULT_FLASH_SYSTEM_OS="GNU/Linux"
    ;;
  *-linux*)
    DEFAULT_FLASH_PLATFORM_ID="LNX"
    DEFAULT_FLASH_SYSTEM_OS="Linux"
    ;;
  *-cygwin* | *-mingw* | *-pw32*)
    DEFAULT_FLASH_PLATFORM_ID="WIN"
    DEFAULT_FLASH_SYSTEM_OS="Windows"
    ;;
  *-*solaris*)
    DEFAULT_FLASH_PLATFORM_ID="SUN"
    DEFAULT_FLASH_SYSTEM_OS="Solaris"
    ;;
  *-os2*)
    DEFAULT_FLASH_PLATFORM_ID="OS2"
    DEFAULT_FLASH_SYSTEM_OS="OS/2"
    ;;
  *-sco*)
    DEFAULT_FLASH_PLATFORM_ID="SCO"
    DEFAULT_FLASH_SYSTEM_OS="SCO/Unix"
    ;;
  *-irix*)
    DEFAULT_FLASH_PLATFORM_ID="IRX"
    DEFAULT_FLASH_SYSTEM_OS="IRIX"
    ;;
  *-hpux*)
    DEFAULT_FLASH_PLATFORM_ID="HPX"
    DEFAULT_FLASH_SYSTEM_OS="HPUX"
    ;;    
  *-amigaos*)
    DEFAULT_FLASH_PLATFORM_ID="OS4"
    DEFAULT_FLASH_SYSTEM_OS="AmigaOS4"
    ;;    
  *-haiku*)
    DEFAULT_FLASH_PLATFORM_ID="HAIKU"
    DEFAULT_FLASH_SYSTEM_OS="Haiku"
    ;;    
  *-gnu*)
    DEFAULT_FLASH_PLATFORM_ID="GNU"
    DEFAULT_FLASH_SYSTEM_OS="GNU/HURD"
    ;;    
  *)
    DEFAULT_FLASH_PLATFORM_ID="UNK"
    DEFAULT_FLASH_SYSTEM_OS="Unknown"
    ;;
esac

AC_DEFINE_UNQUOTED([DEFAULT_FLASH_PLATFORM_ID], ["${DEFAULT_FLASH_PLATFORM_ID}"], [Default 3-letter platform identifier for version string])
AC_DEFINE_UNQUOTED([DEFAULT_FLASH_SYSTEM_OS], ["${DEFAULT_FLASH_SYSTEM_OS}"], [Default value for System.capabilities.os])

AC_SUBST(DEFAULT_FLASH_PLATFORM_ID)
AC_SUBST(DEFAULT_FLASH_SYSTEM_OS)

DEFAULT_STREAMS_TIMEOUT=60
AC_SUBST(DEFAULT_STREAMS_TIMEOUT)
AC_DEFINE_UNQUOTED([DEFAULT_STREAMS_TIMEOUT], [${DEFAULT_STREAMS_TIMEOUT}], [Default streams timeout in seconds])

DEFAULT_SOL_SAFEDIR="~/.gnash/SharedObjects"
AC_SUBST(DEFAULT_SOL_SAFEDIR)
AC_DEFINE_UNQUOTED([DEFAULT_SOL_SAFEDIR], ["${DEFAULT_SOL_SAFEDIR}"], [Default SharedObject base directory])

dnl Some things you can only do by looking at the platform name.
case "${host}" in
  powerpc-apple-darwin*)
    AC_DEFINE([__powerpc64__], [1], [this is a 64 bit powerpc])
    darwin=yes
    AC_DEFINE([DARWIN_HOST], [1], [this is a Darwin platform])
    ;;
  *-apple-darwin*)
    darwin=yes
    AC_DEFINE([DARWIN_HOST], [1], [this is a Darwin platform])
    ;;
    dnl Unfortunately, all BSD distributions are not identical, so 
    dnl as tacky as it is to look for the distribution name, we don't
    dnl have much choice. The use of these should be avoid as much as possible.
  *-openbsd*)
    bsd=yes
    openbsd=yes
    AC_DEFINE([OPENBSD_HOST], [1], [this is an OpenBSD platform])
    ;;
  *-freebsd* | *-kfreebsd*)
    bsd=yes
    freebsd=yes
    AC_DEFINE([FREEBSD_HOST], [1], [this is a FreeBSD platform])
    ;;
  *-netbsd*)
    bsd=yes
    netbsd=yes
    AC_DEFINE([NETBSD_HOST], [1], [this is a NetBSD platform])
    ;;
  *-*solaris*)
    solaris=yes
    AC_DEFINE([SOLARIS_HOST], [1], [this is a Solaris platform])
    ;;
  *-android*)
    android=yes
<<<<<<< HEAD
=======
    linux=yes
    AC_DEFINE([LINUX_HOST], [1], [this is a Linux platform])
>>>>>>> 166101f4
    AC_DEFINE([ANDROID_HOST], [1], [this is an Android platform])
    ;;
  *-*linux*)
    linux=yes
    AC_DEFINE([LINUX_HOST], [1], [this is a Linux platform])
    ;;
  *-cygwin* | *-mingw* | *-pw32*)
    windows=yes
    AC_DEFINE([WIN32_HOST], [1], [this is a Win32 platform])
    ;;
  *64-*-*bsd*)
    bsd_os=bsd 
    AC_DEFINE([WORDSIZE], [64], [this is a 64 platform])
    ;;
  *-*amigaos*)
    amigaos4=yes
    AC_DEFINE([AMIGAOS4_HOST], [1], [this is an AmigaOS4 platform])
    ;;
  *-*haiku*)
    haiku=yes
    AC_DEFINE([HAIKU_HOST], [1], [this is a Haiku platform])
    ;;
  *-gnu*)
    gnu=yes
    AC_DEFINE([GNU_HOST], [1], [this is a GNU platform])
    ;;
  *-*wince)
    wince=yes
    AC_DEFINE([WINCE_HOST], [1], [this is a WINCE platform])
    ;;
  *-*winmo)
    wince=yes
    AC_DEFINE([WINCE_HOST], [1], [this is a WINCE platform])
    AC_DEFINE([WINCE6_HOST], [1], [this is a WINCE6 platform])
    ;;
esac


AM_CONDITIONAL(LINUX, test x$linux = xyes)
AM_CONDITIONAL(WIN32, test x$windows = xyes)
AM_CONDITIONAL(HAIKU, test x$haiku = xyes)
AM_CONDITIONAL(AMIGAOS4, test x$amigaos4 = xyes)

dnl Get build date for helping us debugging
BUILDDATE="`date +%Y%m%d`"
AC_SUBST(BUILDDATE)

dnl These are required by automake
AM_INIT_AUTOMAKE
m4_ifdef([AM_SILENT_RULES], [AM_SILENT_RULES([yes])])
AM_MAINTAINER_MODE
AC_PROG_MAKE_SET

AM_GNU_GETTEXT([external])
AM_CONDITIONAL(HAS_GETTEXT, test x$ac_cv_path_XGETTEXT != x)

dnl Many of the Gnash macros depend on gettext macros defining shlibext; recent
dnl gettext however does not.
if test x"${shlibext}" = x; then
  if test x"${acl_cv_shlibext}" = x; then
    echo "Gettext macros were supposed to define shared library extensions"
    exit 1;
  else
    shlibext="${acl_cv_shlibext}"
  fi
fi

dnl This is primarily used when compiling for a similar architecture,
dnl like pentium->geode, which can use the same compiler, but have
dnl different development libraries.

AC_ARG_WITH(sysroot,
<<<<<<< HEAD
  AC_HELP_STRING([--with-sysroot], [system root directory for cross compiling]),
  with_top_level=${withval};
=======
  AC_HELP_STRING([--with-sysroot],
  [system root directory for cross compiling]),
  if test -d ${withval}/usr; then with_top_level=${withval}/usr; fi ;
>>>>>>> 166101f4
  cross_compiling=yes)

if test x"${cross_compiling}" != x; then
  dnl Check if /usr isn't part of the specified path
  if test -d ${with_top_level}/usr; then
    with_top_level=${withval}/usr
  else 
    dnl Check if the specified path supplies /usr
    if test -d ${with_top_level}/include; then
      with_top_level=${withval}
    else
      AC_MSG_ERROR([Specified sysroot \"${with_top_level}\" doesn't exist!])
    fi
  fi
fi

dnl Android is a little different when using a standard cross toolchain,
dnl so we have to configure especially for it for now. Usually it's
dnl something like this:
dnl
dnl arm-linux-eabi-gcc -Wl,--dynamic-linker -Wl,/system/bin/linker
dnl -nostdlib -Wl,-rpath -Wl,/system/lib -Wl,-rpath
dnl -Wl,/opt/android-ndk-r3/build/platforms/android-5/arch-arm/usr/lib
dnl -L/opt/android-ndk-r3/build/platforms/android-5/arch-arm/usr/lib
dnl -lc -o hello
dnl  /opt/android-ndk-r3/build/platforms/android-3/arch-arm/usr/lib/crtbegin_dynamic.o
dnl Recent versions of G++ (I'm using 4.5 from source
android_ndk=no
AC_ARG_WITH([android],
  AC_HELP_STRING([--with-android], [directory where android NDK is installed]),
        android_ndk=${withval}
        if test x"${withval}" != x; then
          android_ndk=${withval}
<<<<<<< HEAD
        fi
)
CROSS_CXXFLAGS=
if test x"${android}" = xyes; then
  CROSS_CXXFLAGS='-fexceptions -frtti -I${prefix}/include'
  CROSS_LDFLAGS='-all-static -L${prefix}/lib'
=======
        else
          android_ndk=/opt/android-ndk-r8/build/platforms/android-9/arch-arm
        fi
)
dnl -fshort-wchar
if test x"${android_ndk}" != xno; then
  CROSS_CXXFLAGS='-mandroid -fexceptions -frtti -I${prefix}/include'
  CROSS_LDFLAGS=-all-static -L${prefix}/lib
>>>>>>> 166101f4
  if test x"${with_top_level}" = x; then
    with_top_level=/usr/local/android-arm/sysroot/usr
    cross_compiling=yes
  fi
  ANDROID_NDK=${android_ndk}
  AC_DEFINE(ANDROID, [1], [This is an Android build])
<<<<<<< HEAD
  CXXFLAGS="${CXXFLAGS} ${CROSS_CXXFLAGS}"
=======
  CXXFLAGS="${CXXFLAGS} ${SROSS_CXXFLAGS}"
>>>>>>> 166101f4
else
  CROSS_CXXFLAGS=
  ANDROID_NDK=
fi
AC_SUBST(ANDROID_NDK)
AM_CONDITIONAL(ANDROID, [ test x"${android_ndk}" != xno ])
AC_SUBST(CROSS_LDFLAGS)
AC_SUBST(CROSS_CXXFLAGS)

AC_SUBST(CROSS_LDFLAGS)
AC_SUBST(CROSS_CXXFLAGS)

dnl Android needs this test
dnl #include <wchar_t> 
dnl const std::wstring& wstr
dnl namespace std {
dnl typedef basic_string<wchar_t> wstring;
dnl };


AC_C_BIGENDIAN
AC_C_CONST
AC_C_INLINE

AC_PATH_PROG(DEJAGNU, runtest)

dnl These options are for Cygnal, which collects optional statistics
dnl on all the network traffic By default, we turn on statistics
dnl collecting for the incoming and outgoing queues, since those are
dnl required to be compatiable with FMS 3, and the ActionScript server
dnl management API. buffers are the lowest level data storage, this
dnl data is the time spent in the queue, and is primarily only used
dnl for tuning the queueing API in Gnash. Memoryis the same, it's only
dnl used by developers for tuning performance of memory allocations in
dnl Gnash.
buffers=no
que=no
memory=no
cache=yes
stat_proplookup=no
AC_ARG_WITH(statistics,
  AC_HELP_STRING([--with-statistics], [Specify which statistics features to enable]),
  if test -n ${withval}; then
    if test "x${withval}" != "xno"; then
      extlist="${withval}"
      withval=`echo ${withval} | tr '\054' ' ' `
    else
      extlist=""
      withval=""
    fi
  fi
  statistics_list=""
  nstatistics=0
  while test -n "${withval}" ; do
    val=`echo ${withval} | cut -d ' ' -f 1`
    [case "${val}" in
      buffers)
        buffers=yes
        nstatistics=$((nstatistics+1))
        ;;
      que)
        que=yes
        nstatistics=$((nstatistics+1))
        ;;
      memory)
        memory=yes
        nstatistics=$((nstatistics+1))
        ;;
      cache)
        cache=yes
        nstatistics=$((nstatistics+1))
        ;;
      proplookup)
        stat_proplookup=yes
        nstatistics=$((nstatistics+1))
        ;;
      all|ALL)
        buffers=yes
        memory=yes
        queu=yes
        cache=yes
        stat_proplookup=yes
        nstatistics=5           dnl this must be incremented if you add anything
        ;;
      *) AC_MSG_ERROR([invalid statistics feature specified: ${withval} given (accept: buffers|que|memory|cache|proplookup|all)])
        ;;
      esac]
    withval=`echo ${withval} | cut -d ' ' -f 2-6`
    if test "x$val" = "x$withval"; then
      break;
    fi
  done
)
if test x${buffers} = xyes; then
  statistics_list="${statistics_list} buffers"
  AC_DEFINE(USE_STATS_BUFFERS, [1], [Support statistics collecting for the queue buffers])
  AC_MSG_WARN([This option will effect your performance])
fi

if test x${memory} = xyes; then
  statistics_list="${statistics_list} memory"
  AC_DEFINE(USE_STATS_MEMORY, [1], [Support statistics collecting for all memory profiling])
  AC_MSG_WARN([This option will effect your performance])
fi

if test x${que} = xyes; then
  statistics_list="${statistics_list} queues"
  AC_DEFINE(USE_STATS_QUEUE, [1], [Support statistics collecting for the queues])
fi

if test x${cache} = xyes; then
  statistics_list="${statistics_list} cache"
  AC_DEFINE(USE_STATS_CACHE, [1], [Support statistics collecting for the cache])
fi

if test x${stat_proplookup} = xyes; then
  statistics_list="${statistics_list} proplookup"
  AC_DEFINE(GNASH_STATS_OBJECT_URI_NOCASE, [1], [Collecting and report stats about ObjectURI case lookups])
  AC_DEFINE(GNASH_STATS_PROPERTY_LOOKUPS, [1], [Collecting and report stats about property lookups])
  AC_DEFINE(GNASH_STATS_STRING_TABLE_NOCASE, [1], [Collecting and report stats about string_table::key case lookups])
fi

dnl this is just so Makefile can print the same list
STATISTICS_LIST="$statistics_list"
AC_SUBST(STATISTICS_LIST)

#
# These settings are compile time options for the security
# setting for anything that lets gnash exchange data with
# other applications. Currently this only supports Shared
# Objects and Local Connections. Shared Objects are like
# your web browsers cookies, and Local Connections use
# shared memory to execute methods remotely, and to
# exchange data.
#
# The default is to enable everything, and these can
# also be controlled dynamically by the $HOME/.gnashrc
# file.
#
solreadonly=no
localconnection=yes

AC_ARG_WITH(security,
  AC_HELP_STRING([--with-security], [Specify which security features to enable]),
  if test -n ${withval}; then
    if test "x${withval}" != "xno"; then
      extlist="${withval}"
      withval=`echo ${withval} | tr '\054' ' ' `
    else
      extlist=""
      withval=""
    fi
  fi
  security_list=""
  nsecurity=0
  while test -n "${withval}" ; do
    val=`echo ${withval} | cut -d ' ' -f 1`
    [case "${val}" in
      solreadonly)
        solreadonly=yes
        nsecurity=$((nsecurity+1))
        ;;
      lc)
        localconnection=yes
        nsecurity=$((nsecurity+1))
        ;;
      all|ALL)
        solreadonly=yes
        lc=yes
        nsecurity=3
        ;;
      *) AC_MSG_ERROR([invalid security feature specified: ${withval} given (accept: solreadonly|lc)])
        ;;
      esac]
    withval=`echo ${withval} | cut -d ' ' -f 2-6`
    if test "x$val" = "x$withval"; then
      break;
    fi
  done
)

if test x$localconnection = xyes; then
  security_list="${security_list} localconnection"
  AC_DEFINE(USE_LC, [1],
                 [Support LocalConnection])
  AC_MSG_NOTICE([This build supports LocalConnection])
fi
if test x$solreadonly = xyes; then
  security_list="${security_list} solreadonly"
  AC_DEFINE(USE_SOL_READONLY, [1],
                 [Shared Objects are read-only])
  AC_MSG_NOTICE([Shared Objects are read-only])
fi
SECURITY_LIST="$security_list"
AC_SUBST(SECURITY_LIST)

dnl For Haiku, we know the sysroot is in a non-standard place
dnl it is important that -lagg comes before -lbe
if test x"${haiku}" = xyes; then
  HAIKU_LIBS=-lbe
  AC_SUBST(HAIKU_LIBS)
fi

dnl Darwin uses libtool instead of ar to produce libraries. We determine which one
dnl we have here now. For some reason on Darwin, we don't get the
dnl count from grep via stdin correctly. Writing a temp file does the
dnl trick, so although it's ugly, that's what we gotta do...
AC_MSG_CHECKING([which type of library archiver we have])
rm -f .tmp
libtool > .tmp 2>&1
archiver=`grep -c dynamic .tmp 2>&1`
rm -f .tmp
dnl is there any good way to report what we found here?
AC_MSG_RESULT()
if test x"${archiver}" != x && test "${archiver}" -eq 1; then
   export MACOSX_DEPLOYMENT_TARGET="10.3"
   darwin=yes
else
   darwin=no
fi

dnl When cross compiling, limit the search directories cause otherwise
dnl we may get the host headers or libraries by accident. These values
dnl are exported, so all the other configure tests in macros/*.m4 use
dnl these same settings rather than duplicating them like we used to.
dnl To override thise, use the --with-*-incl= and --with-*-libs=
dnl options to configure.
if test x$cross_compiling = xyes; then
  AC_MSG_NOTICE([Configuring Gnash for cross compilation])
  export pkgroot="`$CXX -print-search-dirs | grep "install:" | sed -e 's/install: //' -e 's:/lib/gcc/.*::'`"
  dnl pkgroot only works correctly with builds of cross tools not in
  dnl /usr, ie... installed from the distribution packages, or just
  dnl plain installed in the system tools. This contaminates configure
  dnl when building for variations of the same basic architecture,
  dnl like i686-linux -> i586-mingw32.
  if test x"${pkgroot}" = x"/usr"; then
    export pkgroot=""
  fi
  export incllist="`eval echo ${with_top_level}/include ${pkgroot}/${host_alias}/include ${pkgroot}/include`"
  export libslist="`eval echo ${with_top_level}/lib ${pkgroot}/${host_alias}/lib ${pkgroot}/lib64 ${pkgroot}/lib32 ${pkgroot}/lib`"
  export pathlist="`eval echo ${pkgroot}/${host_alias}/bin:${pkgroot}/bin`"
  npapi=no
else
  AC_MSG_NOTICE([Configuring Gnash for native compilation])
  export incllist="`eval cat ${srcdir}/macros/incllist`"
  libslist="`cat ${srcdir}/macros/libslist`"
  if test -f /usr/bin/dpkg-architecture; then
    export DEB_HOST_MULTIARCH="`eval dpkg-architecture -qDEB_HOST_MULTIARCH`"
    export libslist="${libslist} /lib/${DEB_HOST_MULTIARCH} /usr/lib/${DEB_HOST_MULTIARCH}"
  fi
  export pathlist=$PATH
fi

if test x"${android_ndk}" != xno; then
   incllist="${android_ndk}/include ${incllist}"
fi

AM_CONDITIONAL(CROSS_COMPILING, [ test x$cross_compiling = xyes ])

for dir in ${incllist}; do
  test -d ${dir} && pruned_incllist="${pruned_incllist} ${dir}";
done

for dir in ${libslist}; do
  test -d ${dir} && pruned_libslist="${pruned_libslist} ${dir}";
done

libslist="${pruned_libslist}";
incllist="${pruned_incllist}";

dnl !!!!!!!!!!!!!!!!!!!!!!!!!!!!!!!!!!!!!!!!!!!!!!!!!!!!!!!
dnl !! 
dnl !! IMPORTANT NOTICE 
dnl !!
dnl !!  Any call to GNASH_PATH_XXX must be be given *after* this snippet.
dnl !!  This is to ensure that PKG_CONFIG, cross_compiling and incllist are
dnl !!  properly set at the time of call.
dnl !!
dnl !!  Also GNASH_PKG_FIND has to be called later. Not sure
dnl !!  why but calling before breaks detection of CPP (see
dnl !!  gnash-dev mailing archives for June 12 2009
dnl !!  http://lists.gnu.org/archive/html/gnash-dev/2009-06/index.html
dnl !! 
dnl !! 
dnl !!!!!!!!!!!!!!!!!!!!!!!!!!!!!!!!!!!!!!!!!!!!!!!!!!!!!!!

dnl Check for PKG_CONFIG before any GNASH_PATH call
PKG_PROG_PKG_CONFIG

dnl --------------------------------------------------------
dnl  GUI selection
dnl --------------------------------------------------------

build_haiku=no
build_aos4=no      dnl AmigaOS4 GUI
build_kde3=no      dnl WARNING: doesn't work (see https://savannah.gnu.org/bugs/index.php?31782)
build_qt4=no
build_qtopia3=no
build_qtopia4=no
build_gtk=no
build_fb=no                     dnl Raw framebuffer
build_fltk=no
build_sdl=no
build_aqua=no                   dnl Native MacOSX
build_dump=no
AC_ARG_ENABLE(gui,
  AC_HELP_STRING([--enable-gui], [Enable support for the specified GUI toolkits (default=gtk,qt4)]),
  [if test -n ${enableval}; then
    enableval=`echo ${enableval} | tr '\054' ' ' `
  fi
  while test -n "${enableval}" ; do
    val=`echo ${enableval} | cut -d ' ' -f 1`
    case "${val}" in
      gtk|GTK|gtk2|GTK2)
        build_gtk=yes
        ;;
      kde3|KDE3)
        build_kde3=yes
        ;;
      qt4|QT4|kde4|KDE4)
        build_qt4=yes
        ;;
      qtopia3|QTOPIA3)
        build_qtopia3=yes
        ;;
      qtopia4|QTOPIA4)
        build_qtopia4=yes
        ;;
      sdl|SDL)
        build_sdl=yes
        ;;
      aqua|AQUA|Aqua)
        build_aqua=yes
        ;;
      fltk|FLTK|fltk2|FLTK2)
        build_fltk=yes
        ;;
      fb|FB)
        build_fb=yes
        ;;
      aos4|AOS4)
        build_aos4=yes
        ;;
      haiku|HAIKU)
        build_haiku=yes
        ;;
      dump|DUMP)
        build_dump=yes
        ;;
      all|ALL)
        build_dump=yes
        dnl BSD doesn't have a framebuffer interface
        if test x${linux} = xyes; then
          build_fb=yes
        fi
        if test x${openbsd} != xyes; then
          build_qt4=yes
        fi
        build_sdl=yes
        build_gtk=yes
        ;;
      *) AC_MSG_ERROR([invalid gui ${enableval} given (accept: gtk|kde3|qt4|fltk|sdl|aqua|fb|qtopia3|qtopia4|dump|aos4|haiku)])
         ;;
      esac
    enableval=`echo ${enableval} | cut -d ' ' -f 2-6`
    if test "x$val" = "x$enableval"; then
      break;
    fi
  done],
  [ dnl Run the following code if no --enable-gui is given
  build_fb=auto
  build_sdl=auto
  if test x"${openbsd}" = xyes; then
    build_gtk=yes
    build_dump=auto
  else if test x"${haiku}" = xyes; then
    build_haiku=yes;
  else
    build_qt4=auto
    build_gtk=yes
    build_dump=auto
  fi
  fi
  ]
)

if test x"${build_haiku}" = xyes; then
  if test x"$haiku" != xyes; then
    echo "        ERROR: Can not build Haiku gui outside of Haiku
operating system." >&3
  fi
fi

dnl We can use Xephyr or fbe to create a fake framebuffer instead of real
dnl video memory. This lets us test on a desktop machine.
AC_ARG_WITH(fakefb,
AC_HELP_STRING([--with-fakefb],
 [specify a file to be mapped instead of a real framebuffer]),
 with_fakefb=${withval})

fakefb=
if test x"${with_fakefb}" = xyes; then
  dnl This is the default file name fbe uses.
  fakefb=/tmp/fbe_buffer
else
  if test x"${with_fakefb}" != x; then
    fakefb=${with_fakefb}
  fi
fi
FAKEFB=${fakefb}
AC_SUBST(FAKEFB)

if test x"${fakefb}" != x; then
    AC_DEFINE(ENABLE_FAKE_FRAMEBUFFER, [1], [Enable using a file instead of a real framebuffer])
fi

dnl This enable a small handful of tests that aren't designed to be
dnl run as part of "make check", as they are either incomplete, or
dnl can only be run interactively. These are all primarily oriented
dnl towards code development and debugging, instead of regression
dnl or unit testing.
AC_ARG_ENABLE(devtests, AC_HELP_STRING([--enable-devtests],
  [Developer only tests, not to be included in make check]),
[case "${enableval}" in
  yes) devtests=yes ;;
  no)  devtests=no ;;
  *)   AC_MSG_ERROR([bad value ${enableval} for enable-devtests option]) ;;
esac], devtests=no)
AM_CONDITIONAL(ENABLE_DEVELOPER_TESTS, [test x${devtests} = xyes])

dnl --------------------------------------------------------
dnl  Sound handler selection
dnl --------------------------------------------------------
add_sound=
build_sound_none=no
build_sound_sdl=no
build_sound_ahi=no
build_sound_mkit=no
AC_ARG_ENABLE(sound,
  AC_HELP_STRING([--enable-sound=[[sdl|ahi|mkit]]], [Use the specified sound handler (default=sdl)]),
     [case "${enableval}" in
      sdl|SDL|Sdl)
        build_sound_sdl=yes
        add_sound="sdl"
        ;;
      none|NONE|None)
        build_sound_none=yes
        add_sound="none"
        ;;
      ahi|AHI|Ahi)
        build_sound_ahi=yes
        add_sound="ahi"
        ;;
      mkit|MKIT|Mkit)
        build_sound_mkit=yes
        add_sound="mkit"
        ;;
     esac],
  [if test x"${haiku}" = xyes; then
     build_sound_mkit=yes
     add_sound="mkit"
   else
     if test x${build_sound_none} = xno; then
       build_sound_sdl=yes
       add_sound=sdl
     fi
   fi]
)

AM_CONDITIONAL(BUILD_LIBSOUND, test x${build_sound_none} != xyes)
if test x${build_sound_none} != xyes; then
  AC_DEFINE(USE_SOUND, [1], [Build any sound code])
fi

dnl --------------------------------------------------------
dnl  Media handler selection
dnl --------------------------------------------------------
build_media_gst=no
build_media_ffmpeg=auto
build_media_none=no
AC_ARG_ENABLE(media,
  AC_HELP_STRING([--enable-media=handler],
    [Enable media handling support using the specified handler: gst, ffmpeg or none (no sound) [[gst]] ]),
  
    if test -n ${enableval}; then
      enableval=`echo ${enableval} | tr '\054' ' ' `
    fi
    dnl When --enable-media is given, all media defaults to off
    dnl except the explicitly enabled ones
    build_media_ffmpeg=no
    build_media_gst=no
    while test -n "${enableval}"; do
      val=`echo ${enableval} | cut -d ' ' -f 1`
      [case "${val}" in
        GST|gst)
          build_media_gst=yes
          media_list="${media_list}gst "
          ;;
        FFMPEG|ffmpeg)
          build_media_ffmpeg=yes
          media_list="${media_list}ffmpeg "
          ;;
        no|NO|none)
          build_media_none=yes
          media_list="none"
          ;;
        *)
          AC_MSG_ERROR([bad value ${enableval} for --enable-media option])
          ;;
     
      esac]
      enableval=`echo ${enableval} | cut -d ' ' -f 2-6`
      if test "x$val" = "x$enableval"; then
        break;
      fi
    done,
    [if test x"${build_haiku}" = xyes; then
        build_media_ffmpeg=yes
        build_media_haiku=yes
        media_list="ffmpeg haiku"
     else
        build_media_gst=yes
        media_list="gst"
    fi]
)

AM_CONDITIONAL(BUILD_LIBMEDIA, test x${build_media_none} != xyes)
if test x${build_media_none} != xyes; then
  AC_DEFINE(USE_MEDIA, [1], [Build any media code])
fi

dnl If no render is selected, and media handling isn't disabled, them enable gst
if test x${build_media_none} = xno -a x${build_media_gst} = xno -a x${build_media_ffmpeg} = xno; then
  build_media_gst=yes
fi

if test x"$build_media_ffmpeg" != x"no"; then # yes or auto
  GNASH_PATH_FFMPEG
  if test x"${build_media_ffmpeg}" = xauto; then
    dnl TODO: have GNASH_PATH_FFMPEG set ${has_ffmpeg}
    if test x"$FFMPEG_LIBS" != x; then
      build_media_ffmpeg=yes
      media_list="${media_list} ffmpeg"
    else
      build_ogl=no
    fi
  fi
fi

MEDIA_CONFIG="${media_list}"
AC_SUBST(MEDIA_CONFIG)

dnl Multiple input devices are supported. These can all work in
dnl varying combinations, so several may be listed. These are only
dnl required when using the Framebuffer, as without the X11 desktop,
dnl Gnash has to handle all these internally. This can get
dnl messy, as one might want to use a touchscreen with a normal mouse
dnl or keyboard attached. 
dnl By default, don't build any of these, as they are only for the 
dnl Framebuffer running without X11.
if test x"${build_fb}" = xyes -a x"${linux}" = xyes; then
  build_ps2mouse=no
  build_ps2keyboard=yes
  build_input_events=yes
  build_tslib=yes
  input_events="PS/2 Mouse, PS/2 Keyboard, Input Devices, Touchscreen via Tslib"
else
  build_ps2mouse=no
  build_ps2keyboard=no
  build_input_events=no
  build_tslib=no
  input_events=
fi
AC_ARG_ENABLE(input,
  AC_HELP_STRING([--enable-input], [Enable support for the specified input devices for the framebuffer GUI (default=ps2mouse|ps2keyboard|events|touchscreen)]),
  [if test -n ${enableval}; then
    enableval=`echo ${enableval} | tr '\054' ' ' `
  fi
  build_ps2mouse=no
  build_ps2keyboard=no
  build_input_events=no
  build_tslib=no
  while test -n "${enableval}" ; do
    val=`echo ${enableval} | cut -d ' ' -f 1`
    case "${val}" in
      ps2m*|PS2m*|m*|M*)        dnl a PS/2 style mouse
        build_ps2mouse=yes
        input_events="${input_events}, PS/2 Mouse"
        ;;
      ps2k*|PS2K*|k*|K*)        dnl a PS/2 style keyboard
        build_ps2keyboard=yes
        input_events="${input_events}, PS/2 Keyboard"
        ;;
      i*|I*|ev*|Ev*)    dnl use the new Input Event, which supports both
        input_events="${input_events}, Input Event Device"
        build_input_events=yes
        ;;
      t*|T*) dnl use a touchscreen with tslib, which works like a mouse
        build_tslib=yes
        input_events="${input_events}, Touchscreen"
        ;;
      a*) dnl all
        build_ps2mouse=yes
        build_ps2keyboard=yes
        build_tslib=yes
        if test x"${linux}" = xyes; then
          build_input_events=yes
          input_events="PS/2 Mouse, PS/2 Keyboard, Input Devices, Touchscreen via Tslib"                
        else
          build_input_events=no
          input_events="PS/2 Mouse, PS/2 Keyboard, Touchscreen via Tslib"                
        fi
        ;;
      *) AC_MSG_ERROR([invalid input device list! ${enableval} given (accept: ps2mouse|keyboard|events,touchscreen)])
         ;;
      esac
    enableval=`echo ${enableval} | cut -d ' ' -f 2-6`
    if test "x$val" = "x$enableval"; then
      break;
    fi
  done],
)

if test x$build_sdl != xno -o x$build_sound_sdl = xyes; then
  GNASH_PATH_SDL
fi
AM_CONDITIONAL(ENABLE_TSLIB, [test x${ac_cv_header_tslib_h} = xyes])


dnl -----------------------------------------------------
dnl Check for SDL and decide about auto gui accordingly.
dnl Need be done after build_sound_sdl and build_sdl are
dnl initialized and before they are checked for yes/no
dnl -----------------------------------------------------
if test x"${build_sdl}" = xauto; then
  if test xyes = x"${has_sdl}"; then
    build_sdl=yes
  else
    AC_MSG_NOTICE([sdl GUI will not be built (no sdl development files found)])
    build_sdl=no
  fi
fi

dnl -------------------------------
dnl Renderer Selection
dnl -------------------------------
input_events=
dnl By default, we want to to build all renderers
dnl DirectFB has both a device layer and a rendering layer, although
dnl currently the rendering part is incomplete. Configure support is
dnl included for development purposes.
build_directfb=no
dnl The OpenVG support works on both the desktop and embedded devices
dnl that don't run X11. It is supported by iPhone/iPad/Android
dnl devices, and the nouveau driver on the desktop.
build_ovg=no
dnl The OpenGLES1 renderer is a work in progress. It is originally
dnl based on a patch to Gnash 0.8.5, which of course not only didn't
dnl compile anymore, it was all hardcoded into the framebuffer
dnl code. This version compiles with the latest internal rendering
dnl API, and works properly with the glue code for the Gnash GUIs.
build_gles1=no
build_gles2=no
dnl OpenGL works, but suffers from performance and rendering quality
dnl problems. This should eventually be replacd by the OpenGLES1 and
dnl OpenVG renders.
build_ogl=no
dnl AGG is a software only renderer
build_agg=yes
build_cairo=yes
renderer_list="agg cairo"
AC_ARG_ENABLE(renderer,
  AC_HELP_STRING([--enable-renderer], [Enable support for the specified renderers (agg|cairo|opengl|openvg|all, default=all)]),
  if test -n ${enableval}; then
    if test "x${enableval}" != "xno" -o "x${enableval}" != "xnone" ; then
      renderer_list="none"
      enableval=`echo ${enableval} | tr '\054' ' ' `
    else
      renderer_list=""
      enableval=""
    fi
  fi
  renderer_list=""
  build_ovg=no
  build_ogl=no
  build_gles1=no
  build_gles2=no
  build_agg=no
  build_cairo=no
  while test -n "${enableval}" ; do
    val=`echo ${enableval} | cut -d ' ' -f 1`
    [case "${val}" in
      no*|NO*)
        renderer_list="none"
        build_ovg=no
        build_ogl=no
        build_gles1=no
        build_gles2=no
        build_agg=no
        build_cairo=no
        ;;
      all|ALL)
        renderer_list="agg cairo opengl openvg, opengles1"
        build_ogl=yes
        build_agg=yes
        build_cairo=yes
        build_ovg=no
        nrender=3
        ;;
      ogl|OGL|OpenGL|opengl)
        renderer_list="${renderer_list} opengl"
        build_ogl=yes
        ;;
      gles1|GLES1)
        renderer_list="${renderer_list} opengles1"
        build_gles1=yes
        build_ogl=no
        nrender=$((nrender+1))
        ;;
      gles2|GLES2)
        renderer_list="${renderer_list} opengles1"
        build_gles2=yes
        build_ogl=no
        nrender=$((nrender+1))
        ;;
      ovg|OVG|OpenVG|openvg)
        renderer_list="${renderer_list} openvg"
        build_ovg=yes
        nrender=$((nrender+1))
        ;;
      directfb|dfb)
        renderer_list="${renderer_list} DirectFB"
        build_directfb=yes
        nrender=$((nrender+1))
        ;;
      agg|AGG)
        renderer_list="${renderer_list} agg"
        build_agg=yes
        ;;
      cairo|CAIRO|Cairo*)
        renderer_list="${renderer_list} cairo"
        build_cairo=yes
        ;;
      *) AC_MSG_ERROR([invalid renderer specified: ${enableval} given (accept:  (opengl|openvg|cairo|agg|all)])
        ;;
      esac]
    enableval=`echo ${enableval} | cut -d ' ' -f 2-`
    if test "x$val" = "x$enableval"; then
      break;
    fi
  done
)

if test x"${build_ovg}" = xyes; then
  GNASH_PATH_OPENVG
  dnl If OpenVG isn't installed, disable it
  if test x"${has_openvg}" = xno; then
    AC_MSG_WARN([OpenVG specified but no development files found!])
    renderer_list=`echo ${renderer_list} | sed -e 's/ openvg//' `
    nrender=$((nrender-1))
  fi
fi

dnl VA API is used by default for all H.264 videos. HW requirements:
dnl     * AMD GPUs with UVD2 and xvba-video VA driver
dnl     * NVIDIA GPUs with vdpau-video VA driver
dnl     * All HW with a VA driver supporting the VA/GLX extensions or
dnl     vaPutSurface(Pixmap,...). This may include the Intel
dnl     Moorestown platform and future G45 VA driver.
dnl NOTE: it is possible to use Gnash/VAAPI on platforms with an Intel
dnl GMA500 but you currently will have to build the AGG renderer
dnl instead of the OGL (OpenGL) one. 
build_vaapi_device=no
build_openmax_device=no
dnl These renders always require EGL support
<<<<<<< HEAD
if test x${build_gles1} = xyes -o x${build_ovg} = xyes; then
  build_egl_device=yes
else
  build_egl_device=no
=======
if test x${build_gles1} = xyes -o x${build_gles2} = xyes -o x${build_ovg} = xyes; then
build_egl_device=yes
else
build_egl_device=no
>>>>>>> 166101f4
fi
build_x11_device=no
build_directfb_device=no
if test x"${build_fb}" = xyes -o x"${build_fb}" = xauto; then
  build_fb_agg=yes
fi
dnl AGG support for the framebuffer requires the rawfb device
if test x"${build_fb_agg}" = xyes -a x"${build_agg}" = xyes; then
  build_rawfb_device=yes
  device_list="RawFB"
  ndevice=1
else
  build_rawfb_device=no
  device_list=""
  ndevice=0
fi
AC_ARG_ENABLE(device,
  AC_HELP_STRING([--enable-device], [Specify which hardware abstraction to use to support to enable (none,egl,directfb,rawfb,x11,vaapi)]),
  enableval=`echo ${enableval} | tr '\054' ' ' `
  build_egl_device=no
  build_rawfb_device=no
  device_list=""
  ndevice=0
  while test -n "${enableval}" ; do
    val=`echo ${enableval} | cut -d ' ' -f 1`
    [case "${val}" in
      no*|NO*)
        device_list="none"
        build_vaapi_device=no
        build_openmax_device=no
        build_egl_device=no
        build_directfb_device=no
        build_x11_device=no
        ndevice=0
        ;;
      va*|VA*)
        device_list="${device_list} VAAPI"
        build_vaapi_device=yes
        ndevice=$((ndevice+1))
        ;;
      eg*|EG*)
        device_list="${device_list} EGL"
        build_egl_device=yes
        ndevice=$((ndevice+1))
        ;;
      x1*|X1*)
        device_list="${device_list} X11"
        build_x11_device=yes
        ndevice=$((ndevice+1))
        ;;
      di*|Di*|DI*|dfb)
        device_list="${device_list} DirectFB"
        build_directfb_device=yes
        ndevice=$((ndevice+1))
        ;;
      ra*|RAW*)
        device_list="${device_list} RawFB"
        build_rawfb_device=yes
        ndevice=$((ndevice+1))
        ;;
      all|ALL)
        device_list="EGL RawFB X11"
        build_openmax_device=no
        build_vaapi_device=no
        build_egl_device=yes
        build_rawfb_device=yes
        build_directfb_device=no
        build_x11_device=yes
        ndevice=3
        ;;
      op*|Op*|OP*)
        device_list="${device_list} OpenMAX"
        build_openmax_device=yes
        ndevice=$((ndevice+1))
        ;;
      *) AC_MSG_ERROR([invalid device feature specified: ${enableval} given (accept: none,vaapi)])
        ;;
      esac]
    enableval=`echo ${enableval} | cut -d ' ' -f 2-6`
    if test "x$val" = "x$enableval"; then
      break;
    fi
  done
)

if test x"${have_ffmpeg_vaapi}" = x"yes" -a x"${build_vaapi_device}" = x"yes"; then
  use_libva=no
  use_libva_x11=no
  use_libva_glx=no
  dnl if the version of FFmpeg is recent enough, (r20957, 52.45.0), then
  dnl look for VAAPI support so we can use use the VAAPI enabled FFmpeg.
  if test x"${have_ffmpeg_vaapi}" = xyes; then
    use_libva=yes
    GNASH_PKG_FIND([libva],
      [va/va.h],
      [Video Acceleration API],
      vaInitialize
    )
    use_libva_x11=yes
    GNASH_PKG_FIND([libva_x11],
      [va/va_x11.h],
      [VA API (X11 display)],
      vaGetDisplay,
      [], [-lva-x11]
    )

    if test x$build_ogl = xyes; then
      use_libva_glx=yes
      GNASH_PKG_FIND([libva_glx],
        [va/va_glx.h],
        [VA API (GLX display)],
        vaGetDisplayGLX,
        [], [-lva-glx]
      )
    fi
  fi
fi

if test x"${build_fb_agg}" = xyes -a x"${build_rawfb_device}" = xno; then
  AC_MSG_ERROR([Framebuffer GUI requires the rawfb device.])
fi

dnl libVA drivers. We declare conditional for both the option being
dnl selected, as well as whether or not it's found. This we can
dnl generate better error handling if it's not found.
AM_CONDITIONAL(USE_VAAPI, test x"${use_libva}" = xyes)

dnl Until the hwaccel patches in FFmpeg wind up in the ffmpeg-plugin,
dnl restrict using HW Accel to using FFmpeg directly.
dnl test xyes = xyes -a ( x != xyes -o x != xyes )
if test x"${build_vaapi}" = x"yes" -a x"${have_ffmpeg}" != x"yes"; then
  AC_MSG_ERROR(["Hardware acceleration currently not supported unless using FFmpeg."])
fi

AM_CONDITIONAL(HAVE_VAAPI, test x"${found_libva_incl}" = xyes)
AM_CONDITIONAL(HAVE_VAAPI_GLX, test x"${found_libva_glx_incl}" = xyes)
AM_CONDITIONAL(HAVE_VAAPI_X11, test x"${found_libva_x11_incl}" = xyes)

if test x"${build_egl_device}" = xyes; then
  GNASH_PKG_FIND(EGL, [EGL/egl.h], [EGL library], eglGetDisplay)
  if test xyes = x"${has_EGL}"; then
    AC_DEFINE(BUILD_EGL_DEVICE, [ 1 ],
          [Build the EGL device for OpenVG, OpenGLES1&2, and X11/Mesa])
  else
    AC_MSG_WARN(["EGL requested but development package not found!"])
    build_egl_device=no
  fi
  save_CFLAGS="$CFLAGS"
  CFLAGS="$CFLAGS -Wall -Werror"
  native_window_type=none
  AC_MSG_CHECKING([For EGLNativeWindowType type])
  AC_TRY_COMPILE([#include <EGL/eglplatform.h>], [
    EGLNativeWindowType foo = 1;
    int bar = foo;
    bar++; ],
    native_window_type=int,
    native_window_type=void
  )
  CFLAGS="$save_CFLAGS"
  AC_MSG_RESULT([${native_window_type}])
  if test x"${native_window_type}" = x"int"; then
    AC_DEFINE([EGL_NATIVE_WINDOW_INT], [1], [EGLNativeWindowType type])
  fi
fi

if test ${ndevice} -eq 0; then
      device_list="none"
      ndevice=1
fi

AM_CONDITIONAL(BUILD_DEVICES, test ${ndevice} -gt 0)

dnl 16 bit: RGB555, RGB565
dnl 24 bit: RGB24, BGR24
dnl 32 bit: RGBA32, BGRA32
pixelformat=all
AC_ARG_WITH(pixelformat,
  AC_HELP_STRING([--with-pixelformat=], [Use the specified pixel format for AGG (default=all)]),
  [if test -n ${withval}; then
    pixelformat="${withval}"
    withval=`echo ${withval} | tr '\054' ' ' `
  fi
  while test -n "${withval}" ; do
    val=`echo ${withval} | cut -d ' ' -f 1`
    case "${val}" in
      all)
        # allow special value "all" set by user (handled below)
        ;; 
      argb32|ARGB32)
        AC_DEFINE(PIXELFORMAT_ARGB32, [1], [ARGB32])
        ;;
      abgr32|ABGR32)
        AC_DEFINE(PIXELFORMAT_ABGR32, [1], [ABGR32])
        ;;
      bgra32|BGRA32)
        AC_DEFINE(PIXELFORMAT_BGRA32, [1], [BGRA32])
        ;;
      bgr24|BGR24)
        AC_DEFINE(PIXELFORMAT_BGR24, [1], [BGR24])
        ;;
      rgba32|RGBA32)
        AC_DEFINE(PIXELFORMAT_RGBA32, [1], [RGBA32])
        ;;
      rgb24|RGB24)
        AC_DEFINE(PIXELFORMAT_RGB24, [1], [RGB24])
        ;;
      rgb555|RGB555)
        AC_DEFINE(PIXELFORMAT_RGB555, [1], [RGB555])
        ;;
      rgb565|RGB565)
        AC_DEFINE(PIXELFORMAT_RGB565, [1], [RGB565])
        ;;
      *) AC_MSG_ERROR([invalid pixel format ${withval} given (accept: all|RGB555|RGB565|RGB24|BGR24|BGRA32|RGBA32|ARGB32|ABGR32)])
         ;;
      esac
    withval=`echo ${withval} | cut -d ' ' -f 2-6`
    if test "x$val" = "x$withval"; then
      break;
    fi
  done],
  [if test x$build_haiku = xyes -a x$build_sdl != xyes; then
	AC_DEFINE(PIXELFORMAT_BGRA32, [1], [BGRA32])
        pixelformat=BGRA32
   fi]
)

if test x$pixelformat = xall; then
  if test x$build_agg = xyes; then
    ### The fact that we're building GTK doesn't mean we're not also
    ### building KDE or SDL, each needing its own pixel format !
    #if test x$build_gtk = xyes; then
    #  AC_DEFINE(PIXELFORMAT_RGB24, [1], [RGB24 pixel format])
    #  pixelformat="RGB24"
    #else
      AC_DEFINE(PIXELFORMAT_RGB555, [1], [RGB555 pixel format])
      AC_DEFINE(PIXELFORMAT_RGB565, [1], [RGB565 pixel format])
      AC_DEFINE(PIXELFORMAT_RGB24,  [1], [RGB24 pixel format])
      AC_DEFINE(PIXELFORMAT_BGR24,  [1], [BGR24 pixel format])
      AC_DEFINE(PIXELFORMAT_RGBA32, [1], [RGBA32 pixel format])
      AC_DEFINE(PIXELFORMAT_BGRA32, [1], [BGRA32 pixel format])
      AC_DEFINE(PIXELFORMAT_ARGB32, [1], [ARGB32 pixel format])
      AC_DEFINE(PIXELFORMAT_ABGR32, [1], [ABGR32 pixel format])
    #fi
  fi
fi

if test x"${build_ogl}" != xno; then # yes or auto
  GNASH_PATH_OPENGL
  if test x"${build_ogl}" = xauto; then
    if test xyes = x"${has_opengl}"; then
      build_ogl=yes
      renderer_list="${renderer_list} opengl"
    else
      build_ogl=no
    fi
  fi
fi

AM_CONDITIONAL(BUILD_OVG_RENDERER,   [ test x${build_ovg} = xyes ])
AM_CONDITIONAL(BUILD_GLES1_RENDERER, [ test x${build_gles1} = xyes ])
AM_CONDITIONAL(BUILD_GLES2_RENDERER, [ test x${build_gles2} = xyes ])
AM_CONDITIONAL(BUILD_OGL_RENDERER,   [ test x${build_ogl} = xyes])
AM_CONDITIONAL(BUILD_AGG_RENDERER,   [ test x${build_agg} = xyes ])
AM_CONDITIONAL(BUILD_CAIRO_RENDERER, [ test x${build_cairo} = xyes ])

if test x"${has_openvg}" = xyes; then
   AC_DEFINE([RENDERER_OPENVG], [1], [Use OpenVG renderer])
fi

if test x"${build_ogl}" = xyes; then
   AC_DEFINE([RENDERER_OPENGL], [1], [Use OpenGL renderer])
fi

if test x"${build_agg}" = xyes; then
  AC_DEFINE([RENDERER_AGG], [1], [Use AntiGrain renderer])
fi

if test x"${build_cairo}" = xyes; then
  GNASH_PKG_FIND(cairo, [cairo.h], [cairo render library], cairo_status)
  AC_DEFINE([RENDERER_CAIRO], [1], [Use cairo renderer])
fi

if test x"${build_agg}" = xyes; then
   GNASH_PATH_AGG
fi

AC_PATH_PROG(PERL, perl)
AM_CONDITIONAL(HAVE_PERL, test x"$PERL" != x)

AC_PATH_PROG(CSOUND, csound)
AM_CONDITIONAL(HAVE_CSOUND, test x"$CSOUND" != x)

AC_PATH_PROG(GIT, git)
AC_SUBST(GIT)

dnl --------------------------------------------------------
dnl Extension selection
dnl --------------------------------------------------------
ext_dejagnu=no
ext_mysql=no
ext_fileio=no
ext_gtk=no
ext_lirc=no
ext_dbus=no
ext_all=no
extensions_list=
extensions_support=yes
nextensions=0
AC_ARG_ENABLE(extensions,
  AC_HELP_STRING([--enable-extensions=], [Specify which extensions to build (default: none)])
  AC_HELP_STRING([--disable-extensions], [Disable support for extensions entirely]),
  if test -n ${enableval}; then
    if test "x${enableval}" != "xno"; then
      extlist="${enableval}"
      enableval=`echo ${enableval} | tr '\054' ' ' `
      AC_DEFINE([USE_EXTENSIONS], [1], [Specify that extension support is enabled.])
    else
      extlist=""
      enableval=""
      extensions_support=no
    fi
  fi
  nextensions=0
  while test -n "${enableval}" ; do
    val=`echo ${enableval} | cut -d ' ' -f 1`
    extensions_list="${extensions_list} ${val}"
    [case "${val}" in
      dejagnu|DEJAGNU|dj|DJ)
        AC_DEFINE(USE_DEJAGNU_EXT, [1], [Build the DejaGnu extension])
        AC_MSG_NOTICE([Adding DejaGnu extension])
        ext_dejagnu=yes
        nextensions=$((nextensions+1))
        ;;
      mysql|MYSQL|sql|SQL)
        AC_DEFINE(USE_MYSQL_EXT, [1], [Build the MySQL extension])
        AC_MSG_NOTICE([Adding MySql extension])
        ext_mysql=yes
        nextensions=$((nextensions+1))
        ;;
      fileio|FILEIO|io|IO)
        AC_DEFINE(USE_FILEIO_EXT, [1], [Build the FileIO extension])
        AC_MSG_NOTICE([Adding FileIO extension])
        ext_fileio=yes
        nextensions=$((nextensions+1))
        ;;
      gtk|GTK|gtk2|GTK2)
        AC_DEFINE(USE_GTK_EXT, [1], [Build the GTK extension])
        ext_gtk=yes
        nextensions=$((nextensions+1))
        ;;
      lirc|LIRC)
        AC_DEFINE(USE_LIRC_EXT, [1], [Build the LIRC extension])
        ext_lirc=yes
        nextensions=$((nextensions+1))
        ;;
      dbus|DBUS)
        AC_DEFINE(USE_DBUS_EXT, [1], [Build the DBUS extension])
        ext_dbus=yes
        nextensions=$((nextensions+1))
        ;;
      all|ALL)
        AC_DEFINE(USE_GTK_EXT, [1], [Build all the extensions])
        ext_dejagnu=yes
        ext_mysql=yes
        ext_fileio=yes
        ext_gtk=yes
        ext_lirc=yes
        ext_dbus=yes
        ext_all=yes
        nextensions=9
        ;;
      *) AC_MSG_ERROR([invalid extension specified: ${enableval} given (accept: MYSQL|DEJAGNU|FILEIO|GTK|LIRC|DBUS|METOME|ALL)])
         ;;
      esac]
    enableval=`echo ${enableval} | cut -d ' ' -f 2-6`
    if test "x$val" = "x$enableval"; then
      break;
    fi
  done
  EXTENSIONS_LIST="$extensions_list"
  AC_SUBST(EXTENSIONS_LIST)
)

if test x$ext_dbus = xyes; then
  GNASH_PATH_DBUS
fi

if test x$ext_mysql = xyes; then
  GNASH_PATH_MYSQL
fi

AM_CONDITIONAL(BUILD_DEJAGNU_EXT, [ test x$ext_dejagnu = xyes ])
AM_CONDITIONAL(BUILD_FILEIO_EXT, [ test x$ext_fileio = xyes ])
AM_CONDITIONAL(BUILD_MYSQL_EXT, [ test x$ext_mysql = xyes ])
AM_CONDITIONAL(BUILD_GTK_EXT, [ test x$ext_gtk = xyes ])
AM_CONDITIONAL(BUILD_LIRC_EXT, [ test x$ext_lirc = xyes ])
AM_CONDITIONAL(BUILD_DBUS_EXT, [ test x$ext_dbus = xyes ])
AM_CONDITIONAL(BUILD_EXTENSIONS, [ test -n "$extensions_list"])

AM_CONDITIONAL(ENABLE_EXTENSIONS, [ test "x${extensions_support}" != "xno" ])

dnl --------------------------------------------------------
dnl Libtool
dnl --------------------------------------------------------

AC_LIBTOOL_DLOPEN
AC_LIBTOOL_WIN32_DLL
AC_DISABLE_STATIC
AC_PROG_LIBTOOL
AC_SUBST(LIBTOOL_DEPS)
DLOPEN="-dlopen"
DLPREOPEN="-dlpreopen"
AC_SUBST(DLOPEN)
AC_SUBST(DLPREOPEN)

GNASH_PKG_FIND([ltdl], [ltdl.h], [libltdl library], [lt_dlinit])

if test x"$has_ltdl" = x"yes";then
  AC_DEFINE(HAVE_LTDL, [1], [Libtool 2.x defines this, but libtool 1.5 does not])
fi

dnl --------------------------------------------------------
dnl SOL dir
dnl --------------------------------------------------------
soldir=/tmp
AC_ARG_WITH(soldir,
 AC_HELP_STRING([--with-soldir],
 [directory for .sol files]),
 with_soldir=${withval})
if test x${with_soldir} != x; then
  soldir=${with_soldir}
fi
SOLDIR=${soldir}
AC_SUBST(SOLDIR)

dnl --------------------------------------------------------
dnl AVM2
dnl --------------------------------------------------------
dnl AC_ARG_ENABLE(avm2,
dnl   AC_HELP_STRING([--enable-avm2], [Enable support for AS3]),
dnl   [case "${enableval}" in
dnl     yes) avm2=yes ;;
dnl     no)  avm2=no ;;
dnl     *)   AC_MSG_ERROR([bad value ${enableval} for enable-avm2 option]) ;;
dnl   esac], avm2=no
dnl )
dnl AM_CONDITIONAL(ENABLE_AVM2, [test x"$avm2" = xyes])
dnl if test x$avm2 = xyes; then
dnl     AC_DEFINE(ENABLE_AVM2, [1], [Enable AVM2 code])
dnl fi
AM_CONDITIONAL(ENABLE_AVM2, false)

dnl This option is only used if you want Gnash to interwork with 
dnl the Adobe player using the LocalConnection class.
dnl lckey=0xdd3adabd
AC_ARG_WITH(lckey,
 AC_HELP_STRING([--with-lckey],
 [shared memory key for your system]),
 with_lckey=${withval})

if test x${with_lckey} != x; then
  lckey=${with_lckey}
else
  lckey=0xcbc384f8
fi
LC_KEY=${lckey}
AC_SUBST(LC_KEY)

AC_ARG_ENABLE(python,
  AC_HELP_STRING([--enable-python],[Enable python for the python wrapper]),
[case "${enableval}" in
  yes) python=yes ;;
  no)  python=no ;;
  *)   AC_MSG_ERROR([bad value ${enableval} for --enable-python option]) ;;
esac],python=no)

dnl Look for python, which is optional. If enabled, a python loadable
dnl module of Gnash is created.
GNASH_PATH_PYTHON
AM_CONDITIONAL([USE_PYTHON], test x"$python" = xyes)
AM_CONDITIONAL([HAS_PYTHON], test x"$has_python" = xyes)

dnl By default debug logging is enabled. For better performance, it can
dnl be disabled, as when running as a plugin, nobody sees the debug messages
dnl anyway. Debug logging is primarily for developers, so we can turn it off
dnl for package builds.
AC_ARG_ENABLE(log,
  AC_HELP_STRING([--enable-log],[Enable debug logging]),
[case "${enableval}" in
  yes) debuglog=yes ;;
  no)  debuglog=no ;;
  *)   AC_MSG_ERROR([bad value ${enableval} for --enable-log option]) ;;
esac],debuglog=yes)

if test x"${debuglog}" = x"yes"; then
  AC_DEFINE([DEBUG_LOGGING], [1], [Enable debug logging])
fi

# Maybe use jemalloc, which handles memory fragmentation for
# ECAMscript languages better than the regular system malloc.
# This seems like a good idea, as both the other player and
# Mozilla/Firefox both recently switched to using jemalloc.
AC_ARG_ENABLE(jemalloc,
  AC_HELP_STRING([--enable-jemalloc],[Enable jemalloc instead of system malloc]),
[case "${enableval}" in
  yes) jemalloc=yes ;;
  no)  jemalloc=no ;;
  *)   AC_MSG_ERROR([bad value ${enableval} for --enable-jemalloc option]) ;;
esac],jemalloc=yes)

AC_CHECK_SIZEOF([void *], [4])

if test "x${ac_cv_sizeof_void_p}" != x4 -a x"${ac_cv_sizeof_void_p}" != x8; then
  dnl jemalloc doesn't support unusual pointer sizes
  jemalloc=no
fi

dnl There is some weird stuff going on with NetBSD and jemalloc, so don't 
dnl build it for now.
if test x"${netbsd}" = x"yes" -o x"${windows}" = x"yes" -o x"${freebsd}" = x"yes" -o x"${haiku}" = x"yes" -o x"${gnu}" = x"yes"; then
  jemalloc=no
fi
dnl If the compiler doesn't have local thread storage enabled, don't try to
dnl use jemalloc.
if test x"${jemalloc}" = x"yes"; then
  AC_TRY_COMPILE([], [
    extern __thread int global_i; ],
    has_local_thread_storage=yes
  )
  if test x"${has_local_thread_storage}" = x"yes"; then
    AC_DEFINE([HAVE_LOCAL_THREAD_STORAGE], [1], [Has __thread (local thread storage) support])
    AC_DEFINE([USE_JEMALLOC], [], [Use jemalloc instead of system malloc])
  else
    jemalloc=no
  fi
fi

dnl We can search libs for mallinfo to decide whether we have it or not.
dnl This is added to the linker flags when it's found. Usually it's -lc, but
dnl on OpenSolaris it's -lmalloc, so this fixes the build.
AC_SEARCH_LIBS([mallinfo], [c malloc],
               AC_DEFINE(HAVE_MALLINFO, [1], [Has mallinfo()])
               mallinfo=yes
               )

AM_CONDITIONAL([HAVE_MALLINFO], test x$mallinfo = xyes)
AM_CONDITIONAL(JEMALLOC, test x$jemalloc = xyes)

AC_SEARCH_LIBS([getaddrinfo], [c],
               AC_DEFINE(HAVE_IPV6, [1], [Has IPV6 support])
               ipv6=yes
               )

AC_ARG_ENABLE(fps-debug,
  AC_HELP_STRING([--enable-fps-debug],[Enable FPS debugging code]),
[case "${enableval}" in
  yes) AC_DEFINE([GNASH_FPS_DEBUG], [1], [Enable FPS debugging code])
esac])

dnl IPC_INFO isn't portable, and doesn't exist on BSD
AC_TRY_COMPILE([#include <sys/ipc.h> #include <sys/shm.h>], [
  int flag = IPC_INFO; ],
  AC_DEFINE([HAVE_IPC_INFO], [1], [Use ipc_info])
)

dnl --------------------------------------------------------
dnl Disable menus
dnl --------------------------------------------------------
dnl Don't add the GUI menu. Some educational systems think this adds
dnl clutter and confusion, like on the OLPC.
AC_ARG_ENABLE(menus,
  AC_HELP_STRING([--disable-menus],[Disable the GUI menus]),
[case "${enableval}" in
  yes) menus=yes ;;
  no)  menus=no ;;
  *)   AC_MSG_ERROR([bad value ${enableval} for --disable-menus option]) ;;
esac],menus=yes)

if test x"$menus" = x"yes"; then
  AC_DEFINE([USE_MENUS], [], [GUI Menu support])
fi
AM_CONDITIONAL(MENUS, test x$menus = xyes)

dnl --------------------------------------------------------
dnl Disable SWF information
dnl --------------------------------------------------------
dnl Don't gather SWF information in tree form. This takes
dnl resources and memory that can be saved if there's no
dnl need to examine SWF internals.
AC_ARG_ENABLE(swftree,
  AC_HELP_STRING([--disable-swftree],[Disable showing SWF properties]),
[case "${enableval}" in
  yes) swftree=yes ;;
  no)  swftree=no ;;
  *)   AC_MSG_ERROR([bad value ${enableval} for --disable-swf-properties option]) ;;
esac],swftree=yes)

if test x"$swftree" = x"yes"; then
  AC_DEFINE([USE_SWFTREE], [], [View SWF information])
fi
AM_CONDITIONAL(SWFTREE, test x$swftree = xyes)

dnl --------------------------------------------------------
dnl Disable testsuite
dnl --------------------------------------------------------
dnl Disable running any tests for "make check". This may sound stupid, but
dnl this option is designed to solely be used by maintainers in the 
dnl DISTCHECK_CONFIGURE_FLAGS when building packages. Gnash's testing infrastructure
dnl is complex, and often the the testsuites will work, but due to some obscure reason,
dnl make distcheck fails.
AC_ARG_ENABLE(testsuite,
  AC_HELP_STRING([--disable-testsuite],[Disable the testsuite, maintainers option only]),
[case "${enableval}" in
  yes) testsuite=yes ;;
  no)  testsuite=no ;;
  *)   AC_MSG_ERROR([bad value ${enableval} for --disable-testsuite option]) ;;
esac],testsuite=yes)

if test x"$testsuite" = x"yes"; then
  AC_DEFINE([USE_TESTSUITE], [], [Testsuite support, maintainers option only])
fi
AM_CONDITIONAL(TESTSUITE, test x$testsuite = xyes)

dnl --------------------------------------------------------
dnl Write the file to disk in the plugin
dnl --------------------------------------------------------
AC_ARG_ENABLE(write,
  AC_HELP_STRING([--enable-write], [Makes the Mozilla plugin write the currently playing SWF movie to /tmp.]),
[case "${enableval}" in
  yes) write=yes ;;
  no)  write=no ;;
  *)   AC_MSG_ERROR([bad value ${enableval} for --enable-write option]) ;;
esac],write=no)

if test x"$write" = x"yes"; then
  AC_DEFINE([WRITE_FILE], [], [Write files while streaming])
fi

dnl --------------------------------------------------------
dnl Write a standalone gnash launcher to disk from the plugin
dnl --------------------------------------------------------
AC_ARG_ENABLE(sa-launcher,
  AC_HELP_STRING([--disable-sa-launcher], [Drops support for the NPAPI plugin writing of standalone executable launcher scripts for the currently playing SWF movie to /tmp.]),
[case "${enableval}" in
  yes) sa_launcher=yes ;;
  no)  sa_launcher=no ;;
  *)   AC_MSG_ERROR([bad value ${enableval} for --enable-sa-launcher option]) ;;
esac],sa_launcher=yes)

if test x"$sa_launcher" = x"yes"; then
  AC_DEFINE([CREATE_STANDALONE_GNASH_LAUNCHER], [], [Add support for writing a standalone executable launcher for movies embedded in web pages])
fi

dnl --------------------------------------------------------
dnl Build the cygnal server if specified.
dnl --------------------------------------------------------
AC_ARG_ENABLE(cygnal,
  AC_HELP_STRING([--enable-cygnal], [Enable building of the Cygnal server]),
[case "${enableval}" in
  yes) cygnal=yes ;;
  no)  cygnal=no ;;
  *)   AC_MSG_ERROR([bad value ${enableval} for enable-cygnal option]) ;;
esac],cygnal=no)
AM_CONDITIONAL(CYGNAL, test x$cygnal = xyes)

dnl --------------------------------------------------------
dnl Build the cgibins server if specified.
dnl --------------------------------------------------------
AC_ARG_ENABLE(cgibins,
  AC_HELP_STRING([--enable-cgibins], [Enable building of the CGIs for Cygnal]),
[case "${enableval}" in
  yes) cgibin=yes ;;
  no)  cgibin=no ;;
  *)   AC_MSG_ERROR([bad value ${enableval} for enable-cgibins option]) ;;
esac],cgibin=yes)
AM_CONDITIONAL(USE_CGI, test x$cgibin = xyes)
if test x"${cgibin}" = x"yes"; then
  AC_DEFINE([USE_CGIBIN], [1], [Enable cgi-bin processes for Cygnal])
fi

dnl --------------------------------------------------------
dnl  Double buffer
dnl --------------------------------------------------------
dnl Add an option for double buffering when rendering, currently only used by
dnl the frmaebuffer GUI.
dnl If defined, an internal software-buffer is used for rendering and is then
dnl copied to the video RAM. This avoids flicker and is faster for complex 
dnl graphics, as video RAM access is usually slower. (strongly suggested)
AC_ARG_ENABLE(doublebuf,
  AC_HELP_STRING([--disable-doublebuf], [Disble support for double buffering when rendering with AGG]),
  [case "${enableval}" in
    yes) doublebuf=yes ;;
    no)  doublebuf=no ;;
    *)   AC_MSG_ERROR([bad value ${enableval} for enable-doublebuf option]) ;;
  esac], doublebuf=yes
)
AM_CONDITIONAL(ENABLE_DBUF, [test x"$doublebuf" = xyes])
if test x$doublebuf = xyes; then
    AC_DEFINE(ENABLE_DOUBLE_BUFFERING, [1], [Disable double buffering for AGG])
fi

dnl --------------------------------------------------------
dnl  Offscreen buffer
dnl --------------------------------------------------------
dnl This enables rendering to an offscreen buffer, instead of directly to window
AC_ARG_ENABLE(offscreen,
  AC_HELP_STRING([--enable-offscreen], [Enable support for rendering offscreen]),
  [case "${enableval}" in
    yes) offscreen=yes ;;
    no)  offscreen=no ;;
    *)   AC_MSG_ERROR([bad value ${enableval} for enable-offscreen option]) ;;
  esac], offscreen=no
)


dnl --------------------------------------------------------
dnl  SSH support selection
dnl --------------------------------------------------------
dnl Enable using libssh with libnet
AC_ARG_ENABLE(ssh,
  AC_HELP_STRING([--enable-ssh], [Enable using SSH for network authentication]),
[case "${enableval}" in
  yes) build_ssh=yes ;;
  no)  build_ssh=no ;;
  *)   AC_MSG_ERROR([bad value ${enableval} for --enable-ssh option]) ;;
esac], build_ssh=no)

AM_CONDITIONAL(BUILD_SSH, test x"${build_ssh}" = xyes)
if test x"${build_ssh}" = xyes; then
  GNASH_PKG_FIND(ssh, [libssh/libssh.h], [libssh library], ssh_socket_init)
dnl  GNASH_PKG_FIND(poppler, [popt.h], [Poppler library], poppler_init)
fi
if test x"${has_ssh}" = x"yes"; then
  AC_DEFINE([USE_SSH], [1], [Use SSH for authentication])
fi

dnl --------------------------------------------------------
dnl  SSL support selection
dnl --------------------------------------------------------

dnl Enable using OpenSSL with libnet.
AC_ARG_ENABLE(ssl,
  AC_HELP_STRING([--enable-ssl], [Enable using OpenSSL directly]),
[case "${enableval}" in
  yes) build_ssl=yes ;;
  no)  build_ssl=no ;;
  *)   AC_MSG_ERROR([bad value ${enableval} for --enable-ssl option]) ;;
esac], build_ssl=no)

with_cert=
with_pem=
AM_CONDITIONAL(BUILD_SSL, test x"${build_ssl}" = xyes)
AC_ARG_WITH(cert,
  AC_HELP_STRING([--with-cert],
  [cert file for SSL]),
  with_cert=${withval})
AC_ARG_WITH(pem,
  AC_HELP_STRING([--with-pe],
  [pem file for SSL]),
  with_pem=${withval})

if test x"${build_ssl}" = xyes; then
  GNASH_PKG_FIND(ssl, [openssl/ssl.h], [OpenSSL library], SSL_library_init)
fi
if test x"${has_ssl}" = x"yes"; then
  AC_DEFINE([USE_SSL], [1], [Use SSL for authentication])
fi

dnl -----------------------------------------------------------
dnl Set the general plugins install policy here
dnl (NOTE: before GNASH_PATH_FIREFOX and GNASH_PATH_KDE*)
dnl -----------------------------------------------------------

AC_ARG_WITH(plugins-install,
  AC_HELP_STRING([--with-plugins-install=system|user|prefix], [Policy for plugins install. Default: user.]),
	[case "${withval}" in
	  user) PLUGINS_INSTALL_POLICY=user ;;
	  system) PLUGINS_INSTALL_POLICY=system ;;
	  prefix) PLUGINS_INSTALL_POLICY=prefix ;;
	  *)  AC_MSG_ERROR([bad value ${withval} for --with-plugins-install]) ;;
	 esac 
	], PLUGINS_INSTALL_POLICY=user) 

dnl -----------------------------------------------------------
dnl   Verify dependencies for requested GUIs are met, and
dnl   disable build of the GUIS for which deps are NOT met
dnl ------------------------------------------------------------

if test x$build_gtk = xyes; then
   GNASH_PATH_GTK2
   GNASH_PATH_PANGO
   GNASH_PKG_FIND(atk, [atk/atk.h], [atk library], atk_focus_tracker_init, [1.0])
   if test x"${build_ogl}" = xyes; then
      GNASH_PATH_GLEXT
   fi
   if test x"${build_cairo}" = xyes; then
      GNASH_PKG_FIND(cairo, [cairo.h], [cairo render library], cairo_status)
   fi
fi

if test x"${build_qt4}" != xno; then
 GNASH_PATH_QT4
fi

if test x"${build_qt4}" = xauto; then
  if test x"${has_qt4}" = xyes; then
     build_qt4=yes
  else
     build_qt4=no
  fi
fi

if test x"${build_kde3}" != xno -o x"${build_qtopia3}" != xno; then
 GNASH_PATH_QT3
fi

if test x"${build_kde3}" != xno; then
  GNASH_PATH_KDE3
fi


if test x"${build_kde3}" = xauto; then
  if test x"${has_qt3}" = xyes -a x"${has_kde3}" = xyes; then
     build_kde3=yes
  else
     build_kde3=no
  fi
fi

dnl Check possibility to build DUMP gui, if requested
if test x"${build_dump}" != xno; then
  if test x"${build_agg}" = xyes; then
    build_dump=yes
  else
    if test x"${build_dump}" = xyes; then
      dnl SHOULD we just check at the end of file instead ?
      AC_MSG_ERROR(dump GUI cannot be built without AGG renderer);
    fi
    build_dump=no
  fi
fi

dnl Check possibility to build FB gui, if requested
dnl FB dependency is a linux system (linux/fb.h)
if test x"${build_fb}" != xno; then
  if test x"${linux}" = xyes -o x"${android}" = xyes; then
      build_fb=yes
  else
    if test x"${build_fb}" = xyes; then
      dnl SHOULD we just check at the end of file instead ?
      AC_MSG_ERROR(framebuffer GUI cannot be built on non-linux platforms);
    fi
    AC_MSG_NOTICE([framebuffer GUI won't be built (non-linux platform)])
    build_fb=no
  fi
fi

dnl TODO: add checks for all other GUIs

dnl -------------------------------
dnl Input Device selection
dnl -------------------------------

dnl Multiple input devices are supported. These can all work in
dnl varying combinations, so several may be listed. These are only
dnl required when using the Framebuffer, as without the X11 desktop,
dnl Gnash has to handle all these internally. This can get
dnl messy, as one might want to use a touchscreen with a normal mouse
dnl or keyboard attached. 
dnl By default, don't build any of these, as they are only for the Framebuffer
dnl running without X11.
if test x"${build_fb}" = xyes; then
  build_ps2mouse=no
  build_ps2keyboard=yes
  build_input_events=yes
  build_tslib=yes
  input_events="Input Devices, Touchscreen via Tslib"
else
  build_ps2mouse=no
  build_ps2keyboard=no
  build_input_events=no
  build_tslib=no
  input_events=
fi
AC_ARG_ENABLE(input,
  AC_HELP_STRING([--enable-input], [Enable support for the specified input devices for the framebuffer GUI (default=ps2mouse|ps2keyboard|events|touchscreen)]),
  [if test -n ${enableval}; then
    enableval=`echo ${enableval} | tr '\054' ' ' `
  fi
  while test -n "${enableval}" ; do
    val=`echo ${enableval} | cut -d ' ' -f 1`
    case "${val}" in
      ps2m*|PS2m*|m*|M*)        dnl a PS/2 style mouse
        build_ps2mouse=yes
        input_events="${input_events}, PS/2 Mouse"
        ;;
      ps2k*|PS2K*|k*|K*)        dnl a PS/2 style keyboard
        build_ps2keyboard=yes
        input_events="${input_events}, PS/2 Keyboard"
        ;;
      i*|I*|ev*|Ev*)    dnl use the new Input Event, which supports both
        input_events="${input_events}, Input Event Device"
        build_input_events=yes
        ;;
      t*|T*) dnl use a touchscreen with tslib, which works like a mouse
        build_tslib=yes
        input_events="${input_events}, Touchscreen"
        ;;
      *) AC_MSG_ERROR([invalid input device list! ${enableval} given (accept: ps2mouse|keyboard|events,touchscreen)])
         ;;
      esac
    enableval=`echo ${enableval} | cut -d ' ' -f 2-6`
    if test "x$val" = "x$enableval"; then
      break;
    fi
  done],
)

if test x"${build_tslib}" = xyes; then
  AC_DEFINE(USE_TSLIB, [1], [Use a tslib supported touchscreen])
  GNASH_PKG_FIND(ts, [tslib.h], [Touchscreen library], ts_config)
fi
AM_CONDITIONAL(ENABLE_TSLIB, [test x${ac_cv_header_tslib_h} != xno])

if test x"${build_ps2mouse}" = xyes; then
  AC_DEFINE(USE_MOUSE_PS2, [1], [Add support for a directly using a PS/2 Mouse])
fi
AM_CONDITIONAL(ENABLE_MOUSE, [test x"${build_ps2mouse}" = xyes])

if test x"${build_ps2keyboard}" = xyes; then
  AC_DEFINE(USE_KEYBOARD_PS2, [1], [Add support for directly using a PS/2 Keyboard])
fi
if test x"${build_input_events}" = xyes; then
  AC_DEFINE(USE_INPUT_EVENTS, [1], [Add support for a directly using Linux Input Event Devices])
fi
AM_CONDITIONAL(ENABLE_INPUT_EVENTS, [test x"${build_input_events}" = xyes])
dnl this is enabled if we have any input devices at all
AM_CONDITIONAL(ENABLE_INPUT_DEVICES, [test x"${input_events}" != x])


dnl -----------------------------------------------------------
dnl Try to ignore stupid dependencies
dnl -----------------------------------------------------------

AC_MSG_CHECKING(linker --as-needed support)
gcc_cv_ld_as_needed=no
# Check if linker supports --as-needed and --no-as-needed options
if $LD --help 2>/dev/null | grep as-needed > /dev/null; then
  gcc_cv_ld_as_needed=yes
fi
if test x"$gcc_cv_ld_as_needed" = xyes; then
  LDFLAGS="$LDFLAGS -Wl,--as-needed"
fi
AC_MSG_RESULT($gcc_cv_ld_as_needed)

AC_DEFINE(USE_GIF, [1], [Use the GIF library])
AC_DEFINE(USE_PNG, [1], [Use the PNG library])
AM_CONDITIONAL(USE_GIF, true)
AM_CONDITIONAL(USE_PNG, true)

AC_PATH_TOOL([AUTOTRACE], [autotrace])
AC_HEADER_DIRENT

dnl -----------------------------------------------------------------
dnl PLUGIN RELATED STUFF
dnl -----------------------------------------------------------------

dnl !! This has been moved here to make --enable-npapi work
dnl !! All of plugin-related macro calls could be moved into
dnl !! a specialized macros/plugin.m4

dnl ----------------------------------------------------
dnl Add KPARTS support, if specified or KDE gui is built
dnl ----------------------------------------------------

AC_ARG_ENABLE(kparts3,
  AC_HELP_STRING([--disable-kparts3], [Disable support for Konqueror 3.x plugin (default: enabled if kde3 gui is)]),
[case "${enableval}" in
  yes) build_kparts3=yes ;;
  no)  build_kparts3=no ;;
  *)   AC_MSG_ERROR([bad value ${enableval} for --disable-kparts3 option]) ;;
esac],build_kparts3=$build_kde3)

dnl --------------------------------------------------------
dnl Add KPARTS 4.x support, if specified or KDE gui is built
dnl --------------------------------------------------------

AC_ARG_ENABLE(kparts4,
  AC_HELP_STRING([--disable-kparts4], [Disable support for Konqueror 4.x plugin (default: enabled if Qt4 gui is)]),
[case "${enableval}" in
  yes) build_kparts4=yes ;;
  no)  build_kparts4=no ;;
  *)   AC_MSG_ERROR([bad value ${enableval} for --disable-kparts4 option]) ;;
esac],build_kparts4=$build_qt4)

if test x"${build_kparts4}" != xno; then
  GNASH_PATH_KDE4
fi

dnl -----------------------------------------------------------
dnl Add NPAPI support, if specified or GTK or Qt4 gui is built
dnl -----------------------------------------------------------

AC_ARG_ENABLE(npapi,
  AC_HELP_STRING([--disable-npapi], [Disable NPAPI plugin build (default: enabled if gtk or Qt4 gui is)]),
  [case "${enableval}" in
    yes) npapi=yes ;;
    no)  npapi=no ;;
    *)   AC_MSG_ERROR([bad value ${enableval} for disable-npapi option]) ;;
  esac],
  if test x$build_gtk = xyes -o x$build_qt4 = xyes; then
    npapi=yes
  fi
)

if test x"$npapi" = x"yes"; then
  GNASH_PATH_NPAPI
fi

dnl -----------------------------------------------------------------
dnl Enable us to disable building all browser plugins in one command.
dnl -----------------------------------------------------------------

AC_ARG_ENABLE(plugins,
  AC_HELP_STRING([--disable-plugins], [Disable all browser plugins from building (default=no)]),
  [case "${enableval}" in
    yes) plugins=yes ;;
    no)  plugins=no ;;
    *)   AC_MSG_ERROR([bad value ${enableval} for disable-plugins option]) ;;
  esac],
  plugins=yes
)
if test x$plugins = xno; then
  npapi=no
  build_kparts3=no
  build_kparts4=no
fi


GNASH_PATH_FIREFOX

dnl 
dnl New versions of the NPAPI require const for this prototype, which currently
dnl seems to only be wit Ubuntu Oneiric.
AC_MSG_CHECKING([for const needed for NPP_GetMIMEDescription() prototype])
npapi_flags="`echo "${NPAPI_CFLAGS}" | sed -e 's/-I//' -e 's/-DXP_UNIX//' | tr -d ' '`/npapi.h"
const_test="`grep NPP_GetMIMEDescription ${npapi_flags} | grep -c const`"
if test ${const_test} -eq 1; then
  AC_DEFINE(NPAPI_CONST, [1], [Newer versions use const in prototypes])
  AC_MSG_RESULT([yes])
else
  AC_MSG_RESULT([no])
fi

AC_TRY_COMPILE([#include <linux/input.h>], [
  struct input_absinfo abs;
  abs.resolution = 0;; ],
 AC_DEFINE([ABSINFO_RESOLUTION], [1], [ABS Resolution field])
)

dnl -----------------------------------------------------------------
dnl END OF PLUGIN RELATED STUFF
dnl -----------------------------------------------------------------

AM_CONDITIONAL(LIRC, [test x$lirc_ext = xyes])

AC_CHECK_HEADERS(getopt.h)
AC_CHECK_HEADERS(libgen.h)
AC_CHECK_HEADERS(pwd.h)
AC_CHECK_HEADERS(sys/utsname.h)
AC_CHECK_HEADERS(signal.h)
AC_CHECK_HEADERS(unistd.h)
AC_CHECK_HEADERS(sys/time.h)
AC_CHECK_HEADERS(linux/uinput.h, [uinput=yes], [uinput=no])
<<<<<<< HEAD
=======

AM_CONDITIONAL(HAS_UINPUT, [test x$uinput = xyes])

>>>>>>> 166101f4
AC_CHECK_LIB(bz2, BZ2_bzopen, [AC_SUBST(BZ2_LIBS, -lbz2)])
AC_CHECK_LIB(c, getpwnam, AC_DEFINE(HAVE_GETPWNAM, 1, [Has getpwnam] ))

AM_CONDITIONAL(HAS_UINPUT, [test x$uinput = xyes])

dnl X11 is needed for fltk (at least),
dnl and probably for many other guis too ...
dnl if ! test x$build_fb = xyes; then # <--- this is wrong as build_x is non-exclusive
dnl AC_PATH_XTRA
dnl AC_CHECK_LIB(Xmu, XmuCvtStringToOrientation)
dnl AC_CHECK_LIB(gmp, _gmp_get_memory_functions)
GNASH_PATH_X11
AC_CHECK_LIB(Xi, XInput_find_display)
AC_CHECK_LIB(X11, XDisableAccessControl)
dnl fi
AM_CONDITIONAL(HAVE_X11, [test x${has_x11} = xyes])
if test x${build_x11_device} = xyes -a  x${has_x11} = xyes; then
  AC_DEFINE(BUILD_X11_DEVICE, [1], [Build the X11 device])
fi

dnl See if ipc_perm structure has the ipc_perm.key field, and if so,
dnl which variant of the name is used.
ipc_key=no
AC_TRY_COMPILE([
  #include <sys/ipc.h>
  #include <sys/shm.h>], [
 struct shmid_ds shmseg;      
 key_t x = shmseg.shm_perm.key;],
 ipc_key=yes
 AC_DEFINE(IPC_PERM_KEY, [key], [Has the key field in ipc_perm])
)

if test x$ipc_key = xno; then
  AC_TRY_COMPILE([
    #include <sys/ipc.h>
    #include <sys/shm.h>], [
    struct shmid_ds shmseg;      
    key_t x = shmseg.shm_perm.__key;],
    AC_DEFINE(IPC_PERM_KEY, [__key], [Has the key field in ipc_perm])
    ipc_key=yes
  )
fi

AC_CACHE_CHECK([for finite], ac_cv_finite,
 [AC_TRY_COMPILE([
   #include <math.h>
   #ifdef HAVE_IEEEFP_H
   #include <ieeefp.h>
   #endif],
 [double x; int y; y = finite(x);],
 ac_cv_finite=yes,
 ac_cv_finite=no
)])
if test x"$ac_cv_finite" = x"yes"; then
  AC_SEARCH_LIBS(finite, m,
    [AC_DEFINE(HAVE_FINITE, [1], [Has finite])]
  )
fi

AC_LANG_PUSH(C++)
AC_CACHE_CHECK([for isfinite], ac_cv_isfinite,
 [AC_TRY_COMPILE([#include <cmath>],
 [using namespace std; double x; int y; y = isfinite(x);],
 ac_cv_isfinite=yes,
 ac_cv_isfinite=no
)])
AC_LANG_POP(C++)
if test x"$ac_cv_isfinite" = x"yes"; then
  dnl Don't give up if isfinite is not found in -lm
  dnl isfinite is defined as a macro in C99.
  AC_SEARCH_LIBS(isfinite, m)
  AC_DEFINE(HAVE_ISFINITE, [1], [Has isfinite])
fi

AC_LANG_PUSH(C++)
AC_CACHE_CHECK([whether $CXX implements __PRETTY_FUNCTION__], ac_cv_implements___PRETTY_FUNCTION__, [
  AC_TRY_LINK([#include <cstdio>
], 
    [ std::printf("%s", __PRETTY_FUNCTION__); ], 
    [ ac_cv_implements___PRETTY_FUNCTION__="yes" ],
    [ ac_cv_implements___PRETTY_FUNCTION__="no" ]
  )
])
if test "x$ac_cv_implements___PRETTY_FUNCTION__" = "xyes" ; then
  AC_DEFINE(HAVE_PRETTY_FUNCTION, [1], [__PRETTY_FUNCTION__ is defined])
fi

AC_CACHE_CHECK([whether $CXX implements __FUNCTION__], ac_cv_implements___FUNCTION__, [
  AC_TRY_LINK([#include <cstdio>
], 
    [ std::printf("%s", __FUNCTION__); ], 
    [ ac_cv_implements___FUNCTION__="yes" ],
    [ ac_cv_implements___FUNCTION__="no" ]
  )
])
if test "x$ac_cv_implements___FUNCTION__" = "xyes" ; then
  AC_DEFINE(HAVE_FUNCTION, [1], [__FUNCTION__ is defined])
fi

AC_CACHE_CHECK([whether $CXX implements __func__], ac_cv_implements___func__, [
  AC_TRY_LINK([#include <cstdio>
], 
    [ std::printf("%s", __func__); ], 
    [ ac_cv_implements___func__="yes" ],
    [ ac_cv_implements___func__="no" ]
  )
])
if test "x$ac_cv_implements___func__" = "xyes" ; then
  AC_DEFINE(HAVE_func, [1], [__func__ is defined])
fi
AC_LANG_POP(C++)
AC_REPLACE_FUNCS(getopt)

dnl Date portability stuff, used in server/asobj/Date.cpp
AC_CHECK_FUNCS(gettimeofday)
AC_CHECK_FUNCS(ftime)
AC_CHECK_FUNCS(tzset)
AC_CHECK_FUNCS(localtime_r)

AC_CACHE_CHECK([whether struct tm has tm_gmtoff], ac_cv_tm_gmtoff, [
        AC_TRY_LINK([
/* ctime(1) says "The glibc version of struct tm has additional fields
 * defined  when _BSD_SOURCE was set before including <time.h>"
 * In practice, you do not need to define it yourself (tested on glibc-2.2.1 
 * and 2.3.6) but if you *do* define it yourself, it makes *all* functions
 * favour BSD-like behaviour over of GNU/POSIX, which seems dangerous.
 */
// #define _BSD_SOURCE 1
#include <time.h>
], 
                [ struct tm tm; long l = tm.tm_gmtoff; ], 
                [ ac_cv_tm_gmtoff="yes" ],
                [ ac_cv_tm_gmtoff="no" ]
        )
])
if test "x$ac_cv_tm_gmtoff" = "xyes" ; then
        AC_DEFINE(HAVE_TM_GMTOFF, [1], [struct tm has member tm_gmtoff])
fi

AC_CACHE_CHECK([whether timezone is a long], ac_cv_long_timezone, [
        AC_TRY_LINK([
/* On Linux/glibc, tzset(3) says "extern long timezone;" (seconds West of GMT)
 * but on BSD char *timezone(int,int) is a function returning a string name.
 * The BSD function timegm() may be the equivalent, but this should
 * not be necessary because on BSD the code should use tm.tm_gmtoff instead
 * (use of long timezone is a fallback strategy for when tm_gmtoff exists not).
 */
#include <stdio.h>
#include <time.h>
extern long timezone;
  ], 
    [ printf("%ld", timezone); ], 
    [ ac_cv_long_timezone="yes" ],
    [ ac_cv_long_timezone="no" ]
   )
])
if test "x$ac_cv_long_timezone" = "xyes" ; then
  AC_DEFINE(HAVE_LONG_TIMEZONE, [1], [extern timezone is a long integer, not a function])
fi

AC_CHECK_FUNCS(mkstemps)
AC_CHECK_FUNCS(sysconf)
AC_CHECK_FUNCS(shmget shmat shmdt mmap)
AC_CHECK_FUNCS(scandir)         dnl supported by BSD and Linux, but you never know...
AC_CHECK_LIB(rt, clock_gettime)
AC_CHECK_FUNC(clock_gettime, AC_DEFINE(HAVE_CLOCK_GETTIME, 1, [Has clock_gettime()] ))
dnl Look for Win32 networking stuff
AC_CHECK_HEADERS(winsock.h)
AC_CHECK_HEADERS(winsock2.h)

GNASH_PKG_FIND(nspr, [nspr.h], [Netscape Portable Runtime (NSPR)], PR_Init)

AC_PATH_TOOL(WINDRES, [windres])
AC_SUBST(WINDRES)

GNASH_PKG_FIND(z, [zlib.h], [zlib compression library], compress)
GNASH_PKG_FIND(jpeg, [jpeglib.h], [jpeg images], jpeg_mem_init)
GNASH_PKG_FIND(png, [png.h], [png images], png_info_init)
GNASH_PKG_FIND(gif, [gif_lib.h], [gif images], DGifOpen)
if test x"${GIF_LIBS}" = x ; then
 GNASH_PKG_FIND(ungif, [gif_lib.h], [gif images], DGifOpen)
 GIF_LIBS=${UNGIF_LIBS}
 GIF_CFLAGS=${UNGIF_CFLAGS}
fi
if test x"$testsuite" = x"yes"; then
  GNASH_PKG_INCLUDES([dejagnu], [dejagnu.h])
fi

GNASH_PKG_FIND(speex, [speex.h], [speex audio codec], speex_decode_int)
AM_CONDITIONAL(HAVE_SPEEX, [ test x$has_speex = xyes ])
if test x$has_speex = xyes ; then
  AC_DEFINE([DECODING_SPEEX], [1], [Speex codec available])
fi

GNASH_PKG_FIND(speexdsp, [speex_resampler.h], [speex DSP utilities], speex_resampler_process_int)
if test x$has_speexdsp = xyes ; then
  AC_DEFINE([RESAMPLING_SPEEX], [1], [Speex resampler available])
fi

dnl Find freetype and fontconfig
GNASH_PATH_FREETYPE2
GNASH_PKG_FIND(fontconfig, [fontconfig/fontconfig.h], [fontconfig library], FcFontMatch)

if test x$cross_compiling = xno; then
  AC_PATH_MING
fi

if test x"$MING_VERSION_CODE" = x; then
 MING_VERSION_CODE=00000000
fi

AM_CONDITIONAL(ENABLE_MING,
	[ test x"$MAKESWF" != x -a $MING_VERSION_CODE -gt 00040000 ])

AM_CONDITIONAL(MING_VERSION_0_4,
        [ test $MING_VERSION_CODE -ge 00040000  ])
AM_CONDITIONAL(MAKESWF_SUPPORTS_PREBUILT_CLIPS,
        [ test $MING_VERSION_CODE -ge 00040002  ])
AM_CONDITIONAL(MING_SUPPORTS_INIT_ACTIONS,
        [ test $MING_VERSION_CODE -ge 00040004  ])
AM_CONDITIONAL(MING_SUPPORTS_REPLACE_TAG,
        [ test $MING_VERSION_CODE -ge 00040005 ])
AM_CONDITIONAL(MING_SUPPORTS_SWFBUTTON_ADD_CHARACTER,
        [ test $MING_VERSION_CODE -ge 00040005 ])
AM_CONDITIONAL(MING_SUPPORTS_STREAMING_SOUND,
        [ test $MING_VERSION_CODE -ge 00040006 ])
AM_CONDITIONAL(MING_SUPPORTS_SWFBUTTON_SET_DEPTH,
        [ test $MING_VERSION_CODE -ge 00040006 ])
AM_CONDITIONAL(MING_VERSION_0_4_3,
        [ test $MING_VERSION_CODE -ge 00040300 ])
AM_CONDITIONAL(MING_VERSION_0_4_4,
        [ test $MING_VERSION_CODE -ge 00040400 ])

if test x$cross_compiling = xno; then
    AC_ARG_WITH([swfdec_testsuite],
        AC_HELP_STRING([--with-swfdec-testsuite],
            [directory where swfdec testsuite (the 'test' dir) is]),
        if test x"${withval}" = xyes; then
            dir=`dirname $0`
            dir=`cd ${dir} && pwd`
            withval="${dir}/testsuite/swfdec/src/test"
        fi
        SWFDEC_TESTSUITE=${withval}
    )
    AC_SUBST(SWFDEC_TESTSUITE)
fi
AM_CONDITIONAL(ENABLE_SWFDEC_TESTSUITE, [ test x"$SWFDEC_TESTSUITE" != x ])

if test x$cross_compiling = xno; then
  AC_ARG_ENABLE([http_testsuite],
      dnl # TODO: find out how to add [quotes] around '=<baseurl>'
	  AC_HELP_STRING([--enable-http-testsuite=<baseurl>],
		  [Enable http based testsuite (default url is http://www.gnashdev.org/testcases)]),
	      [case "${enableval}" in
             no) HTTP_TESTSUITE="" ;;
            yes) HTTP_TESTSUITE="http://www.gnashdev.org/testcases" ;;
              *) HTTP_TESTSUITE="${enableval}";;
           esac])
  AC_SUBST(HTTP_TESTSUITE)
fi
AM_CONDITIONAL(ENABLE_HTTP_TESTSUITE, [ test x"$HTTP_TESTSUITE" != x ])

if test x$cross_compiling = xno; then
  AC_ARG_ENABLE([red5_testing],
      dnl # TODO: find out how to add [quotes] around '=<baseurl>'
	  AC_HELP_STRING([--enable-red5-testing=<host>],
		  [Enable red5 based testing (default host is www.gnashdev.org)]),
	      [case "${enableval}" in
             no) RED5_HOST="" ;;
            yes) RED5_HOST="www.gnashdev.org" ;;
              *) RED5_HOST="${enableval}";;
           esac])
  AC_SUBST(RED5_HOST)
fi
AM_CONDITIONAL(ENABLE_RED5_TESTING, [ test x"$RED5_HOST" != x ])

if test x$cross_compiling = xno; then
  AC_ARG_ENABLE([rtmpy_testing],
      dnl # TODO: find out how to add [quotes] around '=<baseurl>'
	  AC_HELP_STRING([--enable-rtmpy-testing=<host>],
		  [Enable rtmpy based testing (default host is www.gnashdev.org)]),
	      [case "${enableval}" in
             no) RTMPY_HOST="" ;;
            yes) RTMPY_HOST="www.gnashdev.org" ;;
              *) RTMPY_HOST="${enableval}";;
           esac])
  AC_SUBST(RTMPY_HOST)
fi
AM_CONDITIONAL(ENABLE_RTMPY_TESTING, [ test x"$RTMPY_HOST" != x ])

dnl The name might differ between systems.
if test x"$testsuite" = x"yes"; then
AC_PATH_PROGS(NETCAT, [nc netcat])
AC_PATH_PROG(WGET, wget)
fi
AM_CONDITIONAL(HAS_NETCAT, [ test x"$NETCAT" != x ])
AM_CONDITIONAL(HAS_WGET, [ test x"$WGET" != x ])

dnl
dnl See if we can use the swfmill, mtasc, swfc and haxe based testsuites 
dnl
if test x"$testsuite" = x"yes" -a x$cross_compiling = xno; then
  AC_PATH_PROG(AS3COMPILE, as3compile)
  AC_PATH_PROG(SWFC, swfc)
  AC_PATH_SWFMILL
  AC_PATH_MTASC
  AC_PATH_HAXE
fi

AM_CONDITIONAL(ENABLE_SWFMILL, [ test x"$SWFMILL" != x ])
AM_CONDITIONAL(SWFMILL_AS3_SUPPORT,
        [ test x"$SWFMILL" != x && test $SWFMILL_VERSION -ge 00021206 ])

dnl SWFMILL versions older than 0.3 didn't get function2 flags order correctly
AM_CONDITIONAL(SWFMILL_FUNCTION2_FLAGS_ORDER_CORRECT,
        [ test x"$SWFMILL" != x && test $SWFMILL_VERSION -ge 00021206 ])

AM_CONDITIONAL(ENABLE_AS3COMPILE, [ test x"$AS3COMPILE" != x ])
AM_CONDITIONAL(ENABLE_MTASC, [ test x"$MTASC" != x ])
AM_CONDITIONAL(ENABLE_HAXE, [ test x"$HAXE" != x ])
AM_CONDITIONAL(ENABLE_SWFC, [ test x"$SWFC" != x ])
AM_CONDITIONAL(ENABLE_HAXE, [ test x"$HAXE" != x ])

AC_PATH_PROG(DOXYGEN, doxygen)
AM_CONDITIONAL(ENABLE_DOXYGEN, [ test x"$DOXYGEN" != x ])

AM_CONDITIONAL(HAVE_KDE3,    [test x$has_kde3 = xyes])
AM_CONDITIONAL(HAVE_KDE4,    [test x$has_kde4 = xyes])
AM_CONDITIONAL(HAVE_QT3,     [test x$has_qt3 = xyes])
AM_CONDITIONAL(HAVE_QT4,     [test x$has_qt4 = xyes])

AM_CONDITIONAL([QT_X11],     [test "$platform" = "X11"])
AM_CONDITIONAL([QTOPIA],     [test "$platform" = "Qtopia"])
AM_CONDITIONAL([QT_OSX],     [test "$platform" = "OSX"])
AM_CONDITIONAL([QT_OS9],     [test "$platform" = "OS9"])
AM_CONDITIONAL([QT_WIN32],   [test "$platform" = "Win32"])

dnl Need GLIB for both GTK and GST
if test x"${build_gtk}" = xyes -o x"${build_media_gst}" = xyes; then
  GNASH_PATH_GLIB
fi

AM_CONDITIONAL(HAVE_GLIB, [ test x"${has_glib}" = xyes ])

if test x$npapi = xyes; then
  if ! test x$build_gtk = xyes -o x$build_qt4 = xyes; then
    AC_MSG_WARN(["Enabled NPAPI plugin, but it's not supported by the selected GUI"])
  fi
fi

if test x$windows = xyes -a x$npapi = xyes; then
  if test "x$NSPR_CFLAGS" = x -a "x$NSPR_LIBS" = x; then
    AC_MSG_ERROR(["On Win32, NPAPI plugin requires NSPR."])
  fi
  if test "x$WINDRES" = x; then
    AC_MSG_ERROR(["On Win32, NPAPI plugin requires windres."])
  fi
fi

dnl Need GLIB for NPAPI plugin
if test x$npapi = xyes; then
  GNASH_PATH_GLIB
fi

dnl if kde isn't installed, even if it's specified, don't try to build
dnl the KPARTS plugin, which is KDE based.
if test x$has_kde3 = xno -a x$build_kparts3 = xyes; then
  build_kparts3=no
  AC_MSG_WARN(["Disabling KPARTS 3.x plugin, no KDE development found"])
fi

if test x$build_kde3 = xno -a x$build_kparts3 = xyes; then
  AC_MSG_WARN(["Enabled KPARTS 3.x plugin, but you aren't building a KDE based GUI!"])
fi
if test x$has_kde4 = xno -a x$build_kparts4 = xyes; then
  build_kparts4=no
  AC_MSG_WARN(["Disabling KPARTS 4.x plugin, no KDE 4.x development found"])
fi

if test x$build_qt4 = xno -a x$kparts4 = xyes; then
  AC_MSG_WARN(["Enabled KPARTS 4.x plugin, but you aren't building a KDE 4.x based GUI!"])
fi

AM_CONDITIONAL(BUILD_QTOPIA3_GUI,  [ test x$build_qtopia3 = xyes ])
AM_CONDITIONAL(BUILD_QTOPIA4_GUI,  [ test x$build_qtopia4 = xyes ])

AM_CONDITIONAL(BUILD_KDE3_GUI,     [ test x$build_kde3 = xyes ])
AM_CONDITIONAL(BUILD_QT4_GUI,     [ test x$build_qt4 = xyes ])

AM_CONDITIONAL(BUILD_GTK_GUI,      [ test x$build_gtk = xyes ])
AM_CONDITIONAL(BUILD_FLTK_GUI,     [ test x$build_fltk = xyes ])
AM_CONDITIONAL(BUILD_SDL_GUI,      [ test x$build_sdl = xyes ])
AM_CONDITIONAL(BUILD_FB_GUI,       [ test x$build_fb = xyes ])
AM_CONDITIONAL(BUILD_AQUA_GUI,     [ test x$build_aqua = xyes ])
AM_CONDITIONAL(BUILD_DUMP_GUI,     [ test x$build_dump = xyes ])
AM_CONDITIONAL(BUILD_AMIGAOS4_GUI, [ test x$build_aos4 = xyes ])
AM_CONDITIONAL(BUILD_HAIKU_GUI,    [ test x$build_haiku = xyes ])

# plugin building flags
AM_CONDITIONAL(NPAPI,   [test x"${npapi}" = xyes])
AM_CONDITIONAL(KPARTS3, [test x"${build_kparts3}" = xyes])
AM_CONDITIONAL(KPARTS4, [test x"${build_kparts4}" = xyes])

if test x"${build_gles1}"; then
  GNASH_PATH_GLES
fi

dnl only Linux supports /dev/fb0
if test x"${build_rawfb_device}" = xyes -a x"${linux}" = xyes; then
   AC_DEFINE([BUILD_RAWFB_DEVICE], [1], [Use raw Framebuffer device support])
fi

if test x"${build_directfb_device}" = xyes; then
   GNASH_PKG_FIND(directfb, [directfb.h], [DirectFB render library], DirectFBCreate)
   AC_DEFINE([BUILD_DIRECTFB_DEVICE], [1], [Use DirectFB device support])
fi

AM_CONDITIONAL(BUILD_VAAPI_DEVICE, [test x"${use_libva}" = xyes])
AM_CONDITIONAL(BUILD_EGL_DEVICE, [test x"${build_egl_device}" = xyes])
AM_CONDITIONAL(BUILD_DIRECTFB_DEVICE, [ test x${build_directfb_device} = xyes])
AM_CONDITIONAL(BUILD_RAWFB_DEVICE, [ test x${build_rawfb_device} = xyes])
AM_CONDITIONAL(BUILD_X11_DEVICE, [test x${build_x11_device} = xyes])

if test x"${build_gtk}" = xyes; then
  AC_ARG_ENABLE(ghelp,
    AC_HELP_STRING([--enable-ghelp], [Enable support for the GNOME help system]),
    [case "${enableval}" in
      yes) ghelp=yes ;;
      no)  ghelp=no ;;
      *)   AC_MSG_ERROR([bad value ${enableval} for enable-ghelp option]) ;;
    esac], ghelp=no
  )

  if test x"${ghelp}" = x"yes" ; then
    AC_PATH_PROG(SCROLLKEEPER, scrollkeeper-config, [], [$PATH:/usr/bin/X11:/usr/local/bin/X11:/opt/X11])
    AC_PATH_PROG(SCROLLUPDATE, scrollkeeper-update, [],	[$PATH:/usr/bin/X11:/usr/local/bin/X11:/opt/X11])
    AC_PATH_PROG(SCROLLINSTALL, scrollkeeper-preinstall, [], [$PATH:/usr/bin/X11:/usr/local/bin/X11:/opt/X11])

    if test x"$SCROLLKEEPER" = x -o x"$SCROLLUPDATE" = x -o x"$SCROLLINSTALL" = x ; then
      ghelp=no
      AC_MSG_WARN([You need to install scrollkeeper for gnome help])
    fi
  fi
fi
AM_CONDITIONAL(GHELP, [test x${ghelp} = xyes])

if test x${build_fltk} = xyes; then
  GNASH_PKG_FIND(Xft, [Xft.h], [xft library], XftGlyphRender)
fi

dnl Some systems have a pervered set of dependencies.
dnl Fedora Core 6 appears to have a dependency on expat for fontconfig.
dnl We only need the library, but this is the easy wind to find it.
GNASH_PKG_FIND(expat, [expat.h], [Expat library], XML_ErrorString)

dnl these conditionals were moved out of kde.m4
AM_CONDITIONAL(HAS_KDE3, [test x$has_kde3 = xyes])
# used to disable x11-specific stuff on special platforms
AM_CONDITIONAL(include_x11, test "$kde_use_qt_emb" = "no" && test "$kde_use_qt_mac" = "no")
AM_CONDITIONAL(include_ARTS, test "$build_arts" '!=' "no")
AM_CONDITIONAL(unsermake_enable_pch, test "$kde_use_pch" = "yes" && test "$kde_gcc_supports_pch" = "yes")

AM_CONDITIONAL(HAVE_GLEXT, [test x$glext = xyes])

dnl We don't have GTKGLExt, so default to SDL, and don't build the Firefox plugin
if test x$glext = xno -a x$build_ogl = xyes; then
  if test x$gtk2 = xyes -a x$build_gtk = xyes; then
    AC_ERROR([You have GTK installed, but not GtkGLExt. You need GtkGLExt to use the OpenGL renderer. Attempting to build SDL version])
  fi
  gui=sdl
  npapi=no
  AC_MSG_WARN([GTK2 specified for the GUI, but GtkGlExt is not present. Trying SDL instead.])
fi

missing_codecs=""
if test x"$build_media_gst" = "xyes"; then
  AC_PATH_PROG(GST_INSPECT, gst-inspect, ,[${pathlist}])
  if test "x$GST_INSPECT" != "x" -a x"${darwin}" = xno ; then
    AC_PATH_PROG(GST_INSPECT, gst-inspect-0.10, ,[${pathlist}])
  fi
  if test "x$GST_INSPECT" != "x" -a x"${darwin}" = xno ; then
    dnl FIXME: there may be multiple acceptable plugins that are acceptable for
    dnl our use. For example, mad or FFmpeg will play mp3.
    codecs="ffdec_flv ffdec_flashsv ffdec_vp6f ffdec_flashsv mad vorbisdec ffdec_vp6"
    for i in $codecs; do
       hits="`$GST_INSPECT $i | grep -c 'Long name'`"
       if test $hits -eq 0; then
         missing_codecs="$missing_codecs $i"
         AC_MSG_WARN([Missing codec: $i])
       fi
    done
  fi
  GNASH_PKG_FIND(gstreamer_plugins_base, [gst/interfaces/probeprobe.h], [gstreamer interfaces library], gst_property_probe_probe_and_get_values_name, [0.10])
  GNASH_PKG_FIND(gstreamer_app, [gst/app/gstappsink.h], [gstreamer app library], call_gmon_start, [0.10])
  GNASH_PKG_FIND(gstreamer, [gst/gst.h], [gstreamer library], gst_init, [0.10])
  dnl if cross compiling, we're usually not going to be able to pop up
  dnl the codec installer to download the package to install, so disable
  dnl it if cross compiling with gstreamer support.
  if test x$cross_compiling = xno; then
    GNASH_PKG_FIND(gstreamer_pbutils, [gst/pbutils/install-plugins.h], [gstreamer PB Utils library], gst_install_plugins_supported, [0.10])
  fi
  dnl when cross compiling Gstreamer, not all supplied SDKs include all the
  dnl development libraries since most devices don't need to support plugin
  dnl development, only the runtime. In these caes we often have the header
  dnl files but not the libraries.
  if test x"${has_gstreamer_plugins_base}" = xyes; then
    GSTREAMER_LIBS="-lgstinterfaces-0.10 $GSTREAMER_LIBS"
    AC_DEFINE(HAS_GSTREAMER_PLUGINS_BASE, [1], [Has the Gstreamer Plugin Dev package installed])
  fi
fi

AM_CONDITIONAL(HAVE_CAIRO, [true])
AM_CONDITIONAL(HAVE_OPENGL, [true])

AM_CONDITIONAL(USE_SOUND_SDL, test x$build_sound_sdl = xyes)
AM_CONDITIONAL(USE_SOUND_AHI, test x$build_sound_ahi = xyes)
AM_CONDITIONAL(USE_SOUND_MKIT, test x$build_sound_mkit = xyes)
AM_CONDITIONAL(USE_FFMPEG_ENGINE, test x"${build_media_ffmpeg}" = x"yes")
AM_CONDITIONAL(USE_GST_ENGINE, test x"${build_media_gst}" = x"yes")
AM_CONDITIONAL(HAVE_OPENGL, test x"${OPENGL_LIBS}" != x)
dnl for now the Haiku media handler is experimental
AM_CONDITIONAL(USE_HAIKU_ENGINE, test x"$build_media_haiku" = xyes)

if test x"${build_media_ffmpeg}" = x"yes"; then
  AC_DEFINE([ENABLE_FFMPEG_MEDIA],  [1], [Use FFmpeg for media decoding])
fi

if test x"${build_media_gst}" = x"yes"; then
  AC_DEFINE([ENABLE_GST_MEDIA],  [1], [Use gstreamer for media decoding])
fi

if test x"${build_media_haiku}" = x"yes"; then
  AC_DEFINE([ENABLE_HAIKU_MEDIA],  [1], [Use haiku for media decoding])
fi

if test x$build_sound_mkit = xyes; then
  if test x"${haiku}" != xyes; then
    AC_MSG_ERROR([Media Kit sound handling is supported only under Haiku]);
  else
    AC_DEFINE([SOUND_MKIT],  [1], [Use Haiku Media Kit for sound handling])
  fi
fi

if test x"${build_sound_sdl}" = xyes; then
  AC_DEFINE([SOUND_SDL],  [1], [Use SDL for sound handling])
fi

if test x"${build_sound_ahi}" = xyes; then
  if test x"$amigaos4" != xyes; then
    AC_MSG_ERROR([AHI sound handling is supported only under AmigaOS]);
  else
    AC_DEFINE([SOUND_AHI],  [1], [Use AmigaOS AHI for sound handling])
  fi
fi

if test x$build_fltk = xyes; then
  GNASH_PKG_FIND(fltk2, [fltk/FL_API.h], [Fast Light Toolkit], fl_window_flush)
  if test x"${has_fltk2}" = xyes; then
    AC_CHECK_LIB(Xi, XInput_find_display,
      [AC_SUBST(FLTK2_LIBS, "$FLTK2_LIBS -lXi")])
  fi
fi

AM_CONDITIONAL(HAVE_FLTK2, [ test x$has_fltk2 = xyes ])
AM_CONDITIONAL(HAS_XFT, [ test x$has_xft = xyes ])

GNASH_DOCBOOK
AM_CONDITIONAL(ENABLE_INFO, test x${INSTALL_INFO} != x)
AM_CONDITIONAL(DOCBOOK, test x$docbook = xyes)
AM_CONDITIONAL(ENABLE_TEXI, [ test x"$DB2X_TEXI" != x -o x"$DB2X_TEXIXML" != x ])
AM_CONDITIONAL(ENABLE_PDF, [ test x"$DB2X_PDF" ])
AM_CONDITIONAL(ENABLE_HTML, [ test x"$XSLTPROC" != x -a x"$docbook_styles" != x ])
AM_CONDITIONAL(ENABLE_FOP, [ test x"$FOP" != x -a x"$docbook_styles" != x ])
AM_CONDITIONAL(ENABLE_XMLTEX, [ test x"$PDFXMLTEX" != x -a x"$XSLTPROC" != x -a x"$docbook_styles" != x ])
AM_CONDITIONAL(ENABLE_MAN, [ test x"$DB2X_MAN" != x -o x"$DB2X_MANXML" != x ])
AM_CONDITIONAL(HAVE_AGG, [test x"${AGG_LIBS}" != x])

GNASH_PATH_CURL

dnl Define winsock if we're on windows. We could do something complicated,
dnl but since AC_EXEEXT does it for us, we'll do this the easy way.
if test x"$EXEEXT" = "exe"; then
  AC_DEFINE(HAVE_WINSOCK,1,[This is defined is we are on Win32])
fi

dnl ****************************************
dnl *** Check for ELF visibility support ***
dnl ****************************************

AC_ARG_ENABLE([visibility],
  AC_HELP_STRING([--enable-visibility], [Use ELF visibility attributes]), [], [enable_visibility=no])

if test x"$enable_visibility" != x"no"; then
  dnl Check whether the compiler supports the visibility attribute
  save_CFLAGS="$CFLAGS"
  CFLAGS="$CFLAGS -Wall -Werror"
  AC_MSG_CHECKING([whether $CC supports the GNUC visibility attribute])
  AC_COMPILE_IFELSE([AC_LANG_SOURCE(
    [
      void __attribute__ ((visibility("default"))) test_default (void) {}
      void __attribute__ ((visibility("hidden"))) test_hidden (void) {}
      int main (int argc, char **argv) { test_default (); test_hidden (); return 0; }
    ])],
    [
      AC_DEFINE([HAVE_GNUC_VISIBILITY], [1], [Define this for GCC-visibility.])
      AC_MSG_RESULT([yes])
    ],
    [
      AC_MSG_RESULT([no])
    ]
  )
  CFLAGS="$save_CFLAGS"
fi

AC_ARG_ENABLE([pch],
  AC_HELP_STRING([--enable-pch], [Enable precompiled header support]), [], [enable_pch=no])

AM_CONDITIONAL([ENABLE_PCH], [test x"$enable_pch" != x"no"])

PCH_FLAGS="-include all-includes.h -Winvalid-pch"
AC_SUBST(PCH_FLAGS)

GNASH_PATH_PTHREADS

GNASH_PATH_BOOST

AC_ARG_ENABLE([strict],
  AC_HELP_STRING([--enable-strict],[Accept only standards compliant code (GCC only)]),
  [case "${enableval}" in
    yes) strict=yes ;;
    no) strict=no ;;
    *) AC_MSG_ERROR([bad value ${enableval} for --enable-strict option]) ;;
  esac],
  [strict=no]
)

if test x"$strict" = x"yes" -a x$build_agg = xyes; then
   AC_MSG_ERROR([agg renderer will fail with --enable-strict.]);	
fi

# We want warnings, lots of warnings  :-)
# It should be possible to build with -ansi, not with
# -pedantic because of agg.
#
# -ansi was actually dropped because it hides 'fileno', which
# is used in a few places
#    -Wcast-align 
if test x"$GCC" = x"yes"; then
  CXXFLAGS="$CXXFLAGS \
    ${CROSS_CXXFLAGS} \
    -W \
    -Wall \
    -Wcast-qual \
    -Wpointer-arith \
    -Wreturn-type \
    -Wnon-virtual-dtor \
    -Wunused \
    "
  CFLAGS="$CFLAGS \
    ${CROSS_CXXFLAGS} \
    -W \
    -Wall \
    -Wcast-qual \
    -Wpointer-arith \
    -Wreturn-type \
    -Wmissing-declarations \
    -Wmissing-prototypes \
    -Wstrict-prototypes \
    "
  if test x"$strict" = x"yes"; then
    CXXFLAGS="$CXXFLAGS \
      -Wextra \   
      -pedantic \
      -Wno-long-long \
      "

    CFLAGS="$CFLAGS \
      -pedantic \
      -Wno-long-long \
      -ansi \
      "
  fi
fi

AC_ARG_ENABLE([cassert],
  AC_HELP_STRING([--disable-cassert],[Disable assertion checking]),
  [case "${enableval}" in
    yes) cassert=yes ;;
    no) cassert=no ;;
    *) AC_MSG_ERROR([bad value ${enableval} for --enable-cassert option]) ;;
  esac],
  [cassert=yes]
)

if test x"$cassert" = x"no"; then
    CXXFLAGS="$CXXFLAGS \
      -DNDEBUG \
      "
    CFLAGS="$CFLAGS \
      -DNDEBUG \
      "
fi

dnl /* http://gcc.gnu.org/bugzilla/show_bug.cgi?id=19664 */
AC_DEFUN([CHECK_VISIBILITY_GCC_BUG],
  [
    AC_CACHE_CHECK([if -fvisibility-inlines-hidden is broken], ac_cv_gcc_visibility_bug, [
        AC_LANG_PUSH(C++)
        save_CXXFLAGS=$CXXFLAGS
        save_LDFLAGS=$LDFLAGS
        CXXFLAGS="-fPIC -fvisibility-inlines-hidden -O0"
        LDFLAGS="$LDFLAGS -shared -fPIC"

        AC_TRY_LINK(
        [          
          template<typename CharT>
          struct VisTest
          {
            inline VisTest ();
          };
          template<typename CharT>
          inline VisTest<CharT>::VisTest()
        {}
        extern template class VisTest<char>;  // It works if we drop that line
        int some_function( int do_something ) __attribute__((visibility("default")));
	int some_function( int )
          {
            VisTest<char> a;
            return 0;
          }
        ], [],
        ac_cv_gcc_visibility_bug=no, ac_cv_gcc_visibility_bug=yes)

        CXXFLAGS=$save_CXXFLAGS
        LDFLAGS=$save_LDFLAGS
        AC_LANG_POP(C++)
      ]
    )
    if test x$ac_cv_gcc_visibility_bug = xno; then
      CXXFLAGS="$CXXFLAGS -fvisibility-inlines-hidden"
    fi
  ]
)

CHECK_VISIBILITY_GCC_BUG

if test x$ac_cv_gcc_visibility_bug = xno; then
  AC_LANG_PUSH(C++)
  AC_MSG_CHECKING([whether $CXX supports -fvisibility=hidden])
  save_CXXFLAGS=$CXXFLAGS
  CXXFLAGS="$CXXFLAGS -fvisibility=hidden"
  AC_LINK_IFELSE([AC_LANG_PROGRAM()], 
                 [ac_cv_gcc_visibility=yes;
                  AC_MSG_RESULT([yes])],
                 [ac_cv_gcc_visibility=no;
                  AC_MSG_RESULT([no])]);
  CXXFLAGS="$save_CXXFLAGS"
  AC_LANG_POP(C++)
fi


AM_CONDITIONAL(VISIBILITY_WORKS, test x"$ac_cv_gcc_visibility" = xyes)

if test x"$ac_cv_gcc_visibility" = xyes -a x"$enable_visibility" != xno; then
  CXXFLAGS="$CXXFLAGS -fvisibility=hidden"
fi

AC_ARG_ENABLE([harden],
  AC_HELP_STRING([--disable-harden],[Disable hardening]),
  [case "${enableval}" in
    yes) harden=yes ;;
    no)  harden=no ;;
    *) AC_MSG_ERROR([bad value ${enableval} for --enable-harden option]) ;;
  esac],
  [harden=yes]
)

if test x"$harden" = x"yes" -a x"${host_cpu}" != mips; then
    CPPFLAGS="${CPPFLAGS} -D_FORTIFY_SOURCE=2"
    CXXFLAGS="${CXXFLAGS} -fPIE -fstack-protector --param ssp-buffer-size=4 -Wformat -Werror=format-security"
    LDFLAGS="${LDFLAGS} -fPIE -pie -Wl,-z,relro -Wl,-z,now"
fi

dnl Define convenience constants so Gnash can print out the
dnl default configuration of the build.
RENDERER_CONFIG="${renderer_list}"
RENDERER_LIBS=
for rend in `echo "${add_renderer}" | tr ',' ' '`; do
	RENDERER_LIBS="${RENDERER_LIBS} \$(top_builddir)/librender/libgnash${rend}.la"
done
AC_SUBST(RENDERER_LIBS)
AC_SUBST(RENDERER_CONFIG)

HWACCEL_CONFIG="${device_list}"
AC_SUBST(HWACCEL_CONFIG)

dnl check for missing libraries and disable them.
if test x"$BOOST_LIBS" != x; then
  if test x"${cygnal_missing_libs}" != x; then
    for i in ${cygnal_missing_libs}; do
      if test $i = serialization; then
        AC_DEFINE([BOOST_MULTI_INDEX_DISABLE_SERIALIZATION], ["1"], [if the library is missing, don't use it.])
      fi
    done
  fi
fi

dnl ========= Check for GConf

AC_MSG_CHECKING([whether GConf support is requested])
AC_ARG_WITH([gconf],
  [AS_HELP_STRING([--without-gconf],
          [Disable the use of gconf])],
  [],
  [case "${host}" in
    *-cygwin* | *-mingw* | *-pw32*) with_gconf=no ;;
    *) with_gconf=yes ;;
   esac])
AC_MSG_RESULT([$with_gconf])

AM_CONDITIONAL([WITH_GCONF],[test "$with_gconf" = "yes"])

if test "$with_gconf" = "yes"; then
   PKG_CHECK_MODULES([GCONF],[gconf-2.0])
   AC_DEFINE([WITH_GCONF],[1],[Define if GConf support is enabled])

   AM_GCONF_SOURCE_2

   AC_PATH_PROG([GCONFTOOL], [gconftool-2], [false])
   if test "$GCONFTOOL" = "false"; then
      AC_MSG_ERROR([gconftool-2 executable not found in your path - should be installed with GConf])
   fi
else
   AM_CONDITIONAL([GCONF_SCHEMAS_INSTALL],false)
fi


CYGNAL_PATHS

SUPPORTED_GUIS=
if test x$build_qtopia3 = xyes; then
  SUPPORTED_GUIS="${SUPPORTED_GUIS},qtopia3"
fi
if test x$build_qtopia4 = xyes; then
  SUPPORTED_GUIS="${SUPPORTED_GUIS},qtopia4"
fi
if test x$build_fb = xyes; then
  SUPPORTED_GUIS="${SUPPORTED_GUIS},fb"
fi
if test x$build_fltk = xyes; then
  SUPPORTED_GUIS="${SUPPORTED_GUIS},fltk"
fi
if test x$build_kde3 = xyes; then
  SUPPORTED_GUIS="${SUPPORTED_GUIS},kde3"
fi
if test x$build_qt4 = xyes; then
  SUPPORTED_GUIS="${SUPPORTED_GUIS},qt4"
fi
if test x$build_gtk = xyes; then
  SUPPORTED_GUIS="${SUPPORTED_GUIS},gtk"
fi
if test x$build_sdl = xyes; then
  SUPPORTED_GUIS="${SUPPORTED_GUIS},sdl"
fi
if test x$build_aqua = xyes; then
  SUPPORTED_GUIS="${SUPPORTED_GUIS},aqua"
fi
if test x$build_dump = xyes; then
  SUPPORTED_GUIS="${SUPPORTED_GUIS},dump"
fi
if test x$build_aos4 = xyes; then
  SUPPORTED_GUIS="${SUPPORTED_GUIS},aos4"
fi
if test x$build_haiku = xyes; then
  SUPPORTED_GUIS="${SUPPORTED_GUIS},haiku"
fi
SUPPORTED_GUIS="`echo ${SUPPORTED_GUIS} | sed 's/,//'`" # Strip leading comma
AC_SUBST(SUPPORTED_GUIS)

AC_CONFIG_LINKS(cygnal/testsuite/cygnal.all/cygnalrc:cygnal/testsuite/cygnal.all/cygnalrc.in)
AC_CONFIG_LINKS(testsuite/libbase.all/gnashrc:testsuite/libbase.all/gnashrc.in)
AC_CONFIG_LINKS(testsuite/libbase.all/gnashrc-local:testsuite/libbase.all/gnashrc-local.in)

AC_CONFIG_FILES(
gnash.pc:gnash.pc.in
desktop/gnash-gtk-launcher:desktop/gnash-gtk-launcher.in
desktop/gnash-qt-launcher:desktop/gnash-qt-launcher.in
)

AC_OUTPUT(Makefile
desktop/Makefile
po/Makefile
libmedia/Makefile
libsound/Makefile
libbase/Makefile
libcore/Makefile
libcore/vm/Makefile
libcore/parser/Makefile
librender/Makefile
utilities/Makefile
doc/Makefile
doc/C/Makefile
doc/Doxyfile
testsuite/Makefile
testsuite/media/Makefile
testsuite/libbase.all/Makefile
testsuite/libdevice.all/Makefile
testsuite/as3compile.all/Makefile
testsuite/actionscript.all/Makefile
testsuite/samples/Makefile
testsuite/swfdec/Makefile
testsuite/misc-ming.all/Makefile
testsuite/misc-ming.all/action_order/Makefile
testsuite/misc-ming.all/sound/Makefile
testsuite/misc-ming.all/displaylist_depths/Makefile
testsuite/misc-ming.all/init_action/Makefile
testsuite/misc-ming.all/loop/Makefile
testsuite/misc-ming.all/loading/Makefile
testsuite/misc-ming.all/register_class/Makefile
testsuite/misc-mtasc.all/Makefile
testsuite/misc-haxe.all/Makefile
testsuite/misc-haxe.all/classes.all/Makefile
testsuite/misc-swfmill.all/Makefile
testsuite/misc-swfmill.all/trace-as2/Makefile
testsuite/misc-swfmill.all/trace-as3/Makefile
testsuite/misc-swfc.all/Makefile
testsuite/network.all/Makefile
testsuite/movies.all/Makefile
testsuite/libcore.all/Makefile
testsuite/libmedia.all/Makefile
gui/Makefile
gui/Info.plist
gui/pythonmod/Makefile
extensions/Makefile
extensions/dejagnu/Makefile
extensions/mysql/Makefile
extensions/fileio/Makefile
extensions/gtk2/Makefile
extensions/lirc/Makefile
extensions/dbus/Makefile
plugin/Makefile
plugin/npapi/Makefile
plugin/klash/Makefile
plugin/klash4/Makefile
plugin/win32/Makefile
plugin/aos4/Makefile
libdevice/Makefile
cygnal/Makefile
cygnal/libnet/Makefile
cygnal/libamf/Makefile
cygnal/cgi-bin/Makefile
cygnal/cgi-bin/echo/Makefile
cygnal/cgi-bin/oflaDemo/Makefile
cygnal/cgi-bin/fitcDemo/Makefile
cygnal/testsuite/Makefile
cygnal/testsuite/libamf.all/Makefile
cygnal/testsuite/libnet.all/Makefile
cygnal/testsuite/cygnal.all/Makefile
)

###
########################## Final report begins... ############################
###

dnl Create temporary directory in a secure way
tmp=`mktemp -d ${TMPDIR=/tmp}/gnash-configure-XXXXXX`
if test \! -n "$tmp" || test \! -d "$tmp"; then
  tmp=`(umask 077 && mkdir -d ${TMPDIR=/tmp}/gnash-configure-${RANDOM}-$$) 2>/dev/null`
fi
cerr="${tmp}/errors"
cwarn="${tmp}/warnings"
crec="${tmp}/recommended"
deb_err="${tmp}/deb_err"
deb_war="${tmp}/deb_war"
deb_rec="${tmp}/deb_rec"
rpm_err="${tmp}/rpm_err"
rpm_war="${tmp}/rpm_war"
rpm_rec="${tmp}/rpm_rec"
yast_err="${tmp}/yast_err"
yast_war="${tmp}/yast_war"
yast_rec="${tmp}/yast_rec"
echo ""

#trap 'rm cerr' 0 # trap isn't a good idea, might override other traps
exec 3> $cerr 
exec 4> $cwarn
exec 5> $crec

for F in "$deb_err" "$deb_war" "$deb_rec" "$rpm_err" "$rpm_war" "$rpm_rec" "$yast_err" "$yast_war" "$yast_rec"; do
  touch "$F";
done

pkg_out_fd=
deb_dest=
rpm_dest=
yast_dest=

dnl These macros should be portable as I checked most things used are in
dnl POSIX-2008, GNU CoreUtils, and shipped in MinGW. Old unices? No clue.
dnl In any case, they are hardly relevant on non-GNU systems.

dnl Beware, here comes some long scary shell commands.

AC_DEFUN([PKG_ERR],
[
  pkg_out_fd=3
  echo "          ERROR: `echo "$1" | fold -s -w 62 | sed 's/^/                 /' | tr '\n' '#' | cut -b 18- | tr '#' '\n'`" >&$pkg_out_fd
  deb_dest="$deb_err"
  rpm_dest="$rpm_err"
  yast_dest="$yast_err"
])

AC_DEFUN([PKG_WAR],
[
  pkg_out_fd=4
  echo "        WARNING: `echo "$1" | fold -s -w 62 | sed 's/^/                 /' | tr '\n' '#' | cut -b 18- | tr '#' '\n'`" >&$pkg_out_fd
  deb_dest="$deb_war"
  rpm_dest="$rpm_war"
  yast_dest="$yast_war"
])

AC_DEFUN([PKG_REC],
[
  pkg_out_fd=5
  echo "    RECOMMENDED: `echo "$1" | fold -s -w 62 | sed 's/^/                 /' | tr '\n' '#' | cut -b 18- | tr '#' '\n'`" >&$pkg_out_fd
  deb_dest="$deb_rec"
  rpm_dest="$rpm_rec"
  yast_dest="$yast_rec"
])

AC_DEFUN([PKG_SUGGEST],
[
  echo "`echo "$1" | fold -s -w 62 | sed 's/^/                 /'`" >&$pkg_out_fd
])

AC_DEFUN([DEB_INSTALL],
[
  echo "                 or .deb users: `echo "apt-get install $1" | fold -s -w 48 | sed 's/^/                                /' | tr '\n' '#' | cut -b 33- | tr '#' '\n'`" >&$pkg_out_fd
  echo -n " $1" >> "$deb_dest"
])

AC_DEFUN([DEB_ALTERNATIVE],
[
  echo "                 or maybe     : `echo "apt-get install $1" | fold -s -w 48 | sed 's/^/                                /' | tr '\n' '#' | cut -b 33- | tr '#' '\n'`" >&$pkg_out_fd
  echo -n "/$1" >> "$deb_dest"
])

AC_DEFUN([RPM_INSTALL],
[
  echo "                 or .rpm users: `echo "yum install $1" | fold -s -w 48 | sed 's/^/                                /' | tr '\n' '#' | cut -b 33- | tr '#' '\n'`" >&$pkg_out_fd
  echo -n " $1" >> "$rpm_dest"
])

AC_DEFUN([RPM_ALTERNATIVE],
[
  echo "                 or maybe     : `echo "yum install $1" | fold -s -w 48 | sed 's/^/                                /' | tr '\n' '#' | cut -b 33- | tr '#' '\n'`" >&$pkg_out_fd
  echo -n "/$1" >> "$rpm_dest"
])

AC_DEFUN([YAST_INSTALL],
[
  echo "                 or yast users: `echo "yast install $1" | fold -s -w 48 | sed 's/^/                                /' | tr '\n' '#' | cut -b 33- | tr '#' '\n'`" >&$pkg_out_fd
  echo -n " $1" >> "$yast_dest"
])

AC_DEFUN([YAST_ALTERNATIVE],
[
  echo "                 or maybe     : `echo "yast install $1" | fold -s -w 48 | sed 's/^/                                /' | tr '\n' '#' | cut -b 33- | tr '#' '\n'`" >&$pkg_out_fd
  echo -n "/$1" >> "$yast_dest"
])

AC_DEFUN([PKG_ALTERNATIVE],
[
  echo "`echo "$1" | fold -s -w 62 | sed 's/^/                 /'`" >&$pkg_out_fd
])

echo "Configurable options are:"

if test x"${pthreads}" = x"yes"; then
  echo "        POSIX Threads support enabled (default)"
else
  if test x"${build_haiku}" = x"yes"; then
     echo "        POSIX Thread support built into C library."
  else
     echo "        POSIX Thread support disabled."
  fi
fi

if test x"${npapi}" = x"yes"; then
  echo "        NPAPI plugin enabled (default). Use --disable-npapi to disable."
  echo "        NPAPI plugin will be installed in ${FIREFOX_PLUGINS}"
else
  echo "        NPAPI plugin disabled."
fi

if test x"${build_kparts3}" = x"yes"; then
  echo "        KPARTS 3.x plugin enabled (default). Use --disable-kparts3 to disable"
  echo "            KPARTS 3.x plugin will be installed in ${KDE3_PLUGINDIR}"
  echo "            KPARTS 3.x service will be installed in ${KDE3_SERVICESDIR}"
  echo "            KPARTS 3.x config dir will be in ${KDE3_CONFIGDIR}"
  echo "            KPARTS 3.x appsdata will be installed in ${KDE3_APPSDATADIR}"
else
  echo "        KPARTS 3.x plugin disabled."
fi

if test x"${build_kparts4}" = x"yes"; then
  echo "        KPARTS 4.x plugin enabled (default). Use --disable-kparts4 to disable"
  echo "            KPARTS 4.x plugin will be installed in ${KDE4_PLUGINDIR}"
  echo "            KPARTS 4.x service will be installed in ${KDE4_SERVICESDIR}"
  echo "            KPARTS 4.x config dir will be in ${KDE4_CONFIGDIR}"
  echo "            KPARTS 4.x appsdata will be installed in ${KDE4_APPSDATADIR}"
else
  echo "        KPARTS 4.x plugin disabled."
fi

# set a variable if we shouldn't continue. This way we can print
# out everything that is missing in one pass, hopefully making it
# easy for new developers to get everything they need installed.

echo ""
echo "Configured paths for ${build} are:"

dnl Dump QT3 options is the user specified a QTOPIA3 or KDE3 GUI
if test x"${build_kde3}" = xyes -o x"${build_qtopia3}" = xyes; then
  if test x"${has_qt3}" = xyes; then
    echo "        QT3 flags are: ${QT3_CFLAGS}"
    echo "        QT3 libs are: ${QT3_LIBS}"
  else
    PKG_ERR([No QT 3.x development package installed!])
    PKG_SUGGEST([Install a QT 3.x development environment from http://qt.nokia.com/])
    DEB_INSTALL([libqt3-mt-dev])
    RPM_INSTALL([qt3-devel])
    RPM_ALTERNATIVE([qt-devel])
    PKG_ALTERNATIVE([or change to a different gui with --enable-gui=...])
  fi
fi

dnl Dump QT4 options is the user specified a QTOPIA4 or Qt4 GUI
if test x"${build_qt4}" = xyes -o x"${build_qtopia4}" = xyes; then
  if test x"${has_qt4}" = xyes; then
    echo "        QT4 flags are: ${QT4_CFLAGS}"
    echo "        QT4 libs are: ${QT4_LIBS}"
  else
    PKG_ERR([No QT 4.x development package installed!])
    PKG_SUGGEST([Install a QT 4.x development environment from http://qt.nokia.com/])
    DEB_INSTALL([libqt4-dev])
    DEB_ALTERNATIVE([qt4-dev-tools]) dnl TODO: Is this required?
    RPM_INSTALL([qt4-devel])
    RPM_ALTERNATIVE([qt-devel])
    PKG_ALTERNATIVE([or change to a different gui with --enable-gui=...])
  fi
fi

if test x"${build_kparts4}" = xyes; then
  if test x"${has_kde4}" = xyes; then
    echo "        KDE4 flags are: ${KDE4_CFLAGS}"
    echo "        KDE4 libs are: ${KDE4_LIBS}"
  else
    PKG_WAR([kparts4 plugin is disabled!])
    PKG_SUGGEST([Install version 4.x of the KDE development environment from http://kde.org])
    DEB_INSTALL([kdelibs5-dev])
    RPM_INSTALL([kdelibs-devel])
  fi
fi

if test x"$build_qtopia3" = xyes; then
  if test x"${QTOPIA3_LIBS}" != x ; then
    if test x"${QTOPIA3_CFLAGS}" != x ; then
      echo "        QTOPIA 3.x flags are: $QTOPIA3_CFLAGS"
    else
      echo "        QTOPIA 3.x flags are: default include path"
    fi
    echo "        QTOPIA 3.x libs are: $QTOPIA3_LIBS"
  else
    PKG_ERR([No QTOPIA 3.x library development package installed!])
    PKG_SUGGEST([Install it from http://trolltech.com/downloads/ as binary packages are not available.]) dnl TODO: This link is no longer valid.
  fi
fi

if test x"$build_qtopia4" = xyes; then
  if test x"${QTOPIA4_LIBS}" != x ; then
    if test x"${QTOPIA4_CFLAGS}" != x ; then
      echo "        QTOPIA 4.x flags are: $QTOPIA4_CFLAGS"
    else
      echo "        QTOPIA 4.x flags are: default include path"
    fi
    echo "        QTOPIA 4.x libs are: $QTOPIA4_LIBS"
  else
    PKG_ERR([No QTOPIA 4.x library development package installed!])
    PKG_SUGGEST([Install it from http://trolltech.com/downloads/ as binary packages are not available.]) dnl TODO: This link is no longer valid.
  fi
fi


# -o x$build_kparts3 = xyes
if test x$build_kde3 = xyes; then
  if test x"$has_kde3" = xyes; then
    echo "        KDE 3.x flags are: $KDE3_CFLAGS"
    echo "        KDE 3.x libs are: $KDE3_LIBS"
  else
    PKG_ERR([No KDE 3.x development package installed!])
    PKG_SUGGEST([Install version 3.x of the KDE development environment from http://kde.org])
    DEB_INSTALL([kdelibs4-dev])
    RPM_INSTALL([kdelibs3-devel])
    PKG_ALTERNATIVE([or disable the KDE 3.x gui, and reconfiguring using --enable-gui=<list-of-guis> and omitting kde from the list or avoiding --enable-gui=... as a whole.])
  fi
fi

if test x"${JPEG_LIBS}" != x ; then
  if test x"${JPEG_CFLAGS}" != x ; then
    echo "        JPEG flags are: $JPEG_CFLAGS"
  else
    echo "        JPEG flags are: default include path"
  fi
  echo "        JPEG libs are: $JPEG_LIBS"
else
  PKG_ERR([No JPEG library development package installed!])
  PKG_SUGGEST([Install it from http://ijg.org])
  DEB_INSTALL([libjpeg-dev])
  RPM_INSTALL([libjpeg-devel])
fi

if test x"${GIF_LIBS}" != x ; then
  if test x"${GIF_CFLAGS}" != x ; then
    echo "        GIF flags are: $GIF_CFLAGS"
  else
    echo "        GIF flags are: default include path"
  fi
  echo "        GIF libs are: $GIF_LIBS"
else
  PKG_ERR([No GIF library development package installed!])
  PKG_SUGGEST([Install it from http://sourceforge.net/projects/giflib/])
  DEB_INSTALL([libungif-dev])
  DEB_ALTERNATIVE([libgif-dev])
  RPM_INSTALL([libgif-devel])
  RPM_ALTERNATIVE([giflib-devel])
  RPM_ALTERNATIVE([libungif-devel])
fi

if test x"${PNG_LIBS}" != x ; then
  if test x"${PNG_CFLAGS}" != x ; then
    echo "        PNG flags are: $PNG_CFLAGS"
  else
    echo "        PNG flags are: default include path"
  fi
  echo "        PNG libs are: $PNG_LIBS"
else
  PKG_REC([No PNG library development package installed!])
  PKG_SUGGEST([Gnash will be built without support for dynamic loading of PNG files.])
  PKG_SUGGEST([Install it from http://www.libpng.org])
  DEB_INSTALL([libpng12-dev])
  RPM_INSTALL([libpng-devel])
fi

if test x"${build_ovg}" = x"yes"; then
  if test x"${has_openvg}" = xyes; then
    echo "        OpenVG flags are: $OPENVG_CFLAGS"
    echo "        OpenVG libs are: $OPENVG_LIBS"
    else
      echo "        ERROR: No OpenVG development package installed!" >&3
      echo "               You need to install the libmesa development package" >&3
      echo "               or .deb users: apt-get install libopenvg1-mesa-dev" >&3
      echo "               or .rpm users: yum install mesa-libOpenVG-devel-7.8.1-7.fc13.i686" >&3
      echo "               or use a different renderer with --enable-renderer=" >&3
  fi
fi

if test x"${build_ogl}" = x"yes"; then
  if test x"$OPENGL_LIBS" != x; then
    if test x"$OPENGL_CFLAGS" != x; then
      echo "        OpenGL flags are: $OPENGL_CFLAGS"
    else
      echo "        OpenGL flags are: default include path"
    fi
    echo "        OpenGL libs are: $OPENGL_LIBS"
    else
      PKG_ERR([No OpenGL development package installed!])
      PKG_SUGGEST([You need to install the libmesa development package])
      DEB_INSTALL([libgl1-mesa-dev])
      RPM_INSTALL([mesa-libGL-devel])
      RPM_ALTERNATIVE([xorg-x11-Mesa-libGL])
      PKG_ALTERNATIVE([or use a different renderer with --enable-renderer=])
  fi
fi

if test x"${build_gles1}" = x"yes"; then
  if test x"${has_gles1}" = xyes; then
    if test x"${GLES1_CFLAGS}" != x; then
      echo "        OpenGLES1 flags are: ${GLES1_CFLAGS}"
    else
      echo "        OpenGLES1 flags are: default include path"
    fi
    echo "        OpenGLES1 libs are: ${GLES1_LIBS}"
  else
      PKG_ERR([No OpenGL-ES development package installed!])
      PKG_SUGGEST([You need to install the this from source probably])
      PKG_ALTERNATIVE([or use a different renderer with --enable-renderer=])
  fi
fi

dnl GLEXT is only needed for GTK/OpenGL
if test x$build_gtk = xyes -a x$build_ogl = xyes ; then
  if test x"$GLEXT_LIBS" != x; then
    if test x"$GLEXT_CFLAGS" != x; then
      echo "        GtkGLExt flags are: $GLEXT_CFLAGS"
    else
      echo "        GtkGLExt flags are: default include path"
    fi
      echo "        GtkGLExt libs are: $GLEXT_LIBS"
  else
    PKG_ERR([No GtkGLExt development package installed!])
    PKG_SUGGEST([It is needed to build the GTK/OpenGL GUI/renderer combination.])
    PKG_SUGGEST([Install it from http://gtkglext.sourceforge.net])
    DEB_INSTALL([libgtkglext1-dev])
    RPM_INSTALL([gtkglext-devel])
    PKG_ALTERNATIVE([or --enable-gui=sdl or --enable-renderer=agg])
  fi
fi

if test x$build_gtk = xyes; then #{
  if test x"$GTK2_LIBS" != x; then
    if test x"$GTK2_CFLAGS" != x; then
      echo "        GTK2 flags are: $GTK2_CFLAGS"
    else
      echo "        GTK2 flags are: default include path"
    fi
      echo "        GTK2 libs are: $GTK2_LIBS"
  else
    PKG_ERR([No GTK2 development package installed!])
    PKG_SUGGEST([Install it from http://gtk.org])
    DEB_INSTALL([libgtk2.0-dev])
    RPM_INSTALL([gtk2-devel])
  fi

  if test x"$PANGO_LIBS" != x; then
    if test x"$PANGO_CFLAGS" != x; then
      echo "        Pango flags are: $PANGO_CFLAGS"
    else
      echo "        Pango flags are: default include path"
    fi
    echo "        Pango libs are: $PANGO_LIBS"
  else
    PKG_ERR([No Pango development package installed!])
    PKG_SUGGEST([Install it from http://pango.org])
    DEB_INSTALL([libpango1.0-dev])
    RPM_INSTALL([pango-devel])
  fi

  if test x"$GLIB_LIBS" != x; then
    if test x"$GLIB_CFLAGS" != x; then
      echo "        GLib flags are: $GLIB_CFLAGS"
    else
      echo "        GLib flags are: default include path"
    fi
    echo "        GLib libs are: $GLIB_LIBS"
  else
    PKG_ERR([No GLib development package installed!])
    PKG_SUGGEST([Install it from http://gtk.org])
    DEB_INSTALL([libglib2.0-dev])
    RPM_INSTALL([glib2-devel])
  fi

  if test x"$ATK_LIBS" != x; then
    if test x"$ATK_CFLAGS" != x; then
      echo "        ATK flags are: $ATK_CFLAGS"
    else
      echo "        ATK flags are: default include path"
    fi
      echo "        ATK libs are: $ATK_LIBS"
  else
    PKG_ERR([No ATK development package installed!])
    PKG_SUGGEST([Install it from http://atk.org])
    DEB_INSTALL([libatk1.0-dev])
    RPM_INSTALL([atk-devel])
  fi

fi

if test x"$build_media_gst" = x"yes"; then
  if test x"$missing_codecs" != x; then   
      echo "        Your Gstreamer installation is missing these codecs: $missing_codecs"
      echo "        Please install the gstreamer-ffmpeg for Gstreamer"
  fi  
  if test x"$GSTREAMER_LIBS" != x; then
    if test x"$GSTREAMER_CFLAGS" != x; then
      echo "        Gstreamer flags are: $GSTREAMER_CFLAGS"
    else
      echo "        Gstreamer flags are: default include path"
    fi
    echo "        Gstreamer libs are: $GSTREAMER_LIBS"
  else
    PKG_ERR([GST media handling requested but gstreamer-0.10+ not found])
    PKG_SUGGEST([Install it from http://www.gstreamer.net])
    DEB_INSTALL([libgstreamer0.10-dev])
    RPM_INSTALL([gstreamer-devel])
    YAST_INSTALL([gstreamer010-devel])
  fi
  if test x"$has_gstreamer_pbutils" != "xyes"; then
    PKG_REC([If the user has not installed the necessary Gstreamer plugins, Gstreamer can pop up a message prompting them to.])
    PKG_SUGGEST([Install gstpbutils (>= 0.10.15) from http://www.gstreamer.net for that to be enabled])
    DEB_INSTALL([libgstreamer-plugins-base0.10-dev])
    PKG_SUGGEST([or .rpm users: simply install the below package]) dnl TODO: Can/should this notice be done cleaner?
    PKG_SUGGEST([Also see --with-gstpbutils-incl and --with-gstpbutils-lib])
  fi
  if test x"$has_gstreamer_plugins_base" = "xno"; then
    dnl TODO: Check if this is really a mandatory asset!
    PKG_ERR([Base plugins are required for gstreamer media!])
    PKG_SUGGEST([Install gstreamer-plugins-base from http://www.gstreamer.net])
    DEB_INSTALL([libgstreamer-plugins-base0.10-dev])
    RPM_INSTALL([gstreamer-plugins-base-devel])
  fi
fi

dnl TODO: figure out some RPM package names.
dnl TODO: The following tests is probably incorrect for any/older/exotic systems! Could someone experienced look at it?
if test x"${build_media_ffmpeg}" = x"yes"; then
  if test x"$FFMPEG_LIBS" != x; then
    echo "        MP3 and video support enabled through FFmpeg"
    if test x"$FFMPEG_CFLAGS" != x; then
      echo "        FFmpeg flags are: $FFMPEG_CFLAGS"
    else
      echo "        FFmpeg flags are: default include path"
    fi
    echo "        FFmpeg libs are: $FFMPEG_LIBS"
  else
    PKG_ERR([No FFmpeg development package installed!])
    PKG_SUGGEST([You can install FFmpeg from http://ffmpeg.org])
    DEB_INSTALL([libavcodec-dev])
    RPM_INSTALL([ffmpeg-devel])
    PKG_ALTERNATIVE(or reconfigure with --enable-media=gst)
  fi

  if test x"${avformat_h}" = x; then
    PKG_ERR([FFmpeg's avformat header is installed but not libavformat!])
    PKG_SUGGEST([You can install FFmpeg from http://ffmpeg.org])
    DEB_INSTALL([libavformat-dev])
    YAST_INSTALL([libavformat-api]) dnl (but currently installs into /usr/lib64)
    PKG_ALTERNATIVE(or explicitly set the path using --with-ffmpeg-incl=)
    PKG_ALTERNATIVE(or reconfigure with --enable-media=gst)
  fi

  if test x"${have_ffmpeg_swscale}" = "xno"; then
    PKG_ERR([No libswscale development package installed!])
    PKG_SUGGEST([You can install libswscale from http://ffmpeg.org])
    DEB_INSTALL([libswscale-dev])
    PKG_ALTERNATIVE(or reconfigure with --enable-media=gst)
  fi
fi

if test x$build_cairo = xyes; then
  if test x"$CAIRO_LIBS" != x; then
    if test x"$CAIRO_CFLAGS" != x; then
      echo "        Cairo flags are: $CAIRO_CFLAGS"
    else
      echo "        Cairo flags are: default include path"
    fi
    echo "        Cairo libs are: $CAIRO_LIBS"
  else
    PKG_ERR([No Cairo development package installed!])
    PKG_SUGGEST([You need to have the Cairo development package installed if you have used --enable-render=cairo to configure.])
    PKG_SUGGEST([Install it from http://cairographics.org])
    DEB_INSTALL([libcairo-dev])
    RPM_INSTALL([cairo-devel])
  fi
fi

if test x$build_fltk = xyes; then
  if test x"$FLTK2_LIBS" != x; then
    if test x"$FLTK2_CFLAGS" != x; then
      echo "        FLTK flags are: $FLTK2_CFLAGS"
    else
      echo "        FLTK flags are: default include path"
    fi
      echo "        FLTK libs are: $FLTK2_LIBS"
  else
    PKG_ERR([No FLTK2 development package installed!])
    PKG_SUGGEST([Install it from http://fltk.org])
    PKG_ALTERNATIVE(or change to a different gui with --enable-gui=...)
  fi
fi

if test x$build_fltk = xyes; then
  if test x"$XFT_LIBS" != x; then
    if test x"$XFT_CFLAGS" != x; then
      echo "        Xft flags are: $XFT_CFLAGS"
    else
      echo "        Xft flags are: default include path"
    fi
    echo "        Xft libs are: $XFT_LIBS"
  fi
fi

# See whether SDL is required
need_sdl=false
test x$build_sdl = xyes			&& need_sdl=true
test x$build_sound_sdl = xyes	&& need_sdl=true

if $need_sdl; then
  if test x"$SDL_LIBS" != x; then
    echo "        SDL flags are: $SDL_CFLAGS"
    echo "        SDL libs are: $SDL_LIBS"
  else
    PKG_ERR([No SDL development package installed!])
    PKG_SUGGEST([Install it from http://www.libsdl.org/download-1.2.php])
    DEB_INSTALL([libsdl1.2-dev])
    RPM_INSTALL([SDL-devel])
    PKG_ALTERNATIVE(or change to a different gui with --enable-gui=...)
  fi
fi
unset need_sdl

if test x"$nsapi" = x"yes"; then
    echo "        Plugin will be installed in ${FIREFOX_PLUGINS}"
fi

if test x"${pthreads}" = x"yes"; then
  if test x"$PTHREAD_CFLAGS" != x; then
    echo "        POSIX Threads flags are: $PTHREAD_CFLAGS"
  fi
  if test x"${PTHREAD_LIBS}" != x; then
    echo "        POSIX Threads lib is: $PTHREAD_LIBS"
  else
    if test x"${cross_compiling}" = xno; then
      echo "ERROR: No pthread development package installed!" >&3
    fi
  fi
fi

if test x"${docbook}" = x"yes"; then
  if test x"$MAKEINFO" = x; then
    PKG_ERR([No makeinfo tools installed!])
    PKG_SUGGEST([Install it from http://www.gnu.org/software/texinfo/])
    DEB_INSTALL([texinfo])
    RPM_INSTALL([texinfo])
    RPM_ALTERNATIVE([texinfo-tex])
  fi
  dnl low-level tools
  if test x"$DB2X_TEXIXML" = x -o x"$DB2X_MANXML" = x -o x"$DB2X_XSLTPROC" = x; then
    dnl high-level tools
    if test x"${DB2X_TEXI}" = x -o x"${DB2X_MAN}" = x; then
      PKG_ERR([No DocBook2X tools installed!])
      PKG_SUGGEST([Install it from http://docbook2x.sourceforge.net])
      dnl TODO: Could someone look at this and confirm the needed software is installed?
      dnl FIXME: I removed the texidocbook and docbook-utilsnfo packages as they are not on my system.
      DEB_INSTALL([docbook2x docbook-xml docbook-xsl texinfo xsltproc])
      PKG_ALTERNATIVE([or configure without --enable-docbook])
    fi
  else
    echo "        You have version $db2x_version of the DocBook2X tools."
  fi
else
  PKG_WAR([without --enable-docbook we will use the cached documentation files included in the gnash distribution. If you change files in doc/C, you should --enable-docbook.])
fi

if test x"$CURL_LIBS" != x; then
  if test x"$CURL_CFLAGS" != x; then
    echo "        CURL flags are: $CURL_CFLAGS"
  else
    echo "        CURL flags are: default include path"
  fi
    echo "        CURL libs are: $CURL_LIBS"
else
  PKG_REC([If you install the CURL library, Gnash will be able to display remote content (streaming from URLs) using CURL.])
  PKG_SUGGEST([Install libcurl from http://curl.haxx.se/libcurl])
  DEB_INSTALL([libcurl4-gnutls-dev]) dnl TODO: Do we prefer this one? GnuTLS is LGPL'd so it's probably more licensively compatible than OpenSSL?
  DEB_ALTERNATIVE([libcurl-dev])
  RPM_INSTALL([curl-devel])
fi

if test x"$SPEEX_LIBS" != x; then
  if test x"$SPEEX_CFLAGS" != x; then
    echo "        Speex flags are: $SPEEX_CFLAGS"
  else
    echo "        Speex flags are: default include path"
  fi
    echo "        Speex libs are: $SPEEX_LIBS"
else
  PKG_REC([If you install the Speex library, Gnash will be able to decoded Speex encoded audio in FLV files.])
  PKG_SUGGEST([Install libspeex from http://speex.org])
  DEB_INSTALL([libspeex-dev])
  RPM_INSTALL([speex-devel])
fi

if test x"$SPEEXDSP_LIBS" != x; then
  if test x"$SPEEXDSP_CFLAGS" != x; then
    echo "        Speex DSP flags are: $SPEEXDSP_CFLAGS"
  else
    echo "        Speex DSP flags are: default include path"
  fi
    echo "        Speex DSP libs are: $SPEEXDSP_LIBS"
else
  PKG_REC([If you install the Speex DSP library, Gnash will be able to resample Speex encoded audio in FLV files.])
  PKG_SUGGEST([Install libspeexdsp from http://speex.org])
  DEB_INSTALL([libspeexdsp-dev])
  RPM_INSTALL([speex-devel])
fi

if test x"$ext_dbus" = xyes; then
  if test x"$DBUS_LIBS" != x; then
    if test x"$DBUS_CFLAGS" != x; then
      echo "        DBUS flags are: $DBUS_CFLAGS"
    else
      echo "        DBUS flags are: default include path"
    fi
      echo "        DBUS libs are: $DBUS_LIBS"
  else
    PKG_WAR([No DBUS development package was found! Gnash will be built without support for remote controls.])
    PKG_SUGGEST([Install libdbus from http://www.dbus.org])
    DEB_INSTALL([dbus-dev])
    DEB_ALTERNATIVE([libdbus-1-dev])
    RPM_INSTALL([dbus-devel])
  fi
fi

if test x$build_agg = xyes; then # {
  echo "        AGG Pixel format is: $pixelformat"
  if test x"$AGG_LIBS" != x -a x"${agg25}" == xyes; then # {
    if test x"$AGG_CFLAGS" != x; then # {
      echo "        AGG flags are: $AGG_CFLAGS"
    else # }{
      echo "        AGG flags are: default include path"
    fi # }
    echo "        AGG libs are: $AGG_LIBS"
  else # }{
    if test x"$AGG_LIBS" != x -a x"${agg25}" != xyes; then
      PKG_ERR([Your installation of AGG appears to be version 2.4 or older. Please upgrade to AGG 2.5 or greater.])
    else
      PKG_ERR([No AGG development package installed!])
    fi
    PKG_SUGGEST([Install it from http://www.antigrain.com])
    DEB_INSTALL([libagg-dev])
    RPM_INSTALL([agg-devel])
  fi # }
fi # }

dnl TODO: This package is handled a bit stupidly in regard to the package
dnl suggestion system. It would be better to check for each package
dnl separately, instead of passing the missing ones in variables..
if test x"$BOOST_LIBS" != x; then
  echo "        BOOST flags are: $BOOST_CFLAGS"
  echo "        BOOST libs are: $BOOST_LIBS"
  echo "        BOOST libs for cygnal are: $BOOST_CYGNAL_LIBS"

  if test x"${missing_headers}" != x; then
    for i in ${missing_headers}; do
      PKG_ERR([The Boost $i header is not installed])
      PKG_SUGGEST([Install it from http://www.boost.org])
    done
  fi

  if test x"${cygnal}" = x"yes"; then
    if test x"${cygnal_missing_libs}" != x; then
      for i in ${cygnal_missing_libs}; do
        PKG_ERR([No Boost $i package installed])
        PKG_SUGGEST([Install it from http://www.boost.org])
        debtmppkg="libboost-`echo ${i} | sed 's/_/-/g'`-dev"
        DEB_INSTALL([$debtmppkg])
        PKG_ALTERNATIVE([or configure with --disable-cygnal])
      done
    fi
  fi

  if test x"${missing_libs}" != x; then
    for i in ${missing_libs}; do
      PKG_ERR([No Boost $i package installed])
      PKG_SUGGEST([Install it from http://www.boost.org])
      debtmppkg="libboost-`echo ${i} | sed 's/_/-/g'`-dev"
      DEB_INSTALL([$debtmppkg])
    done
  fi
else
  PKG_ERR([No Boost development package installed])
  PKG_SUGGEST([Install it from http://www.boost.org])
  dnl I am not sure that libboost-program-options-dev should be passed here, but
  dnl it seems like the cleanest way to get it.
  if test x"$cygnal" = xyes; then
    DEB_INSTALL([libboost-dev libboost-thread-dev libboost-program-options-dev libboost-date-time-dev])
  else
    DEB_INSTALL([libboost-dev libboost-thread-dev libboost-program-options-dev])
  fi
  RPM_INSTALL([boost-devel])
fi

dnl don't look for the flash compilers when cross compiling.
if test x"$testsuite" = x"yes"; then
  if test x$cross_compiling = xno; then
    if test x"$MING_LIBS" != x; then
      echo "        MING flags are $MING_CFLAGS"
      echo "        MING libs are $MING_LIBS"
    else
      PKG_WAR([You need to have the Ming development package installed to run most of the tests in Gnash testsuite.])
      PKG_SUGGEST([Install it from http://www.libming.org/])
      DEB_INSTALL([libming-dev])
      RPM_INSTALL([libming-devel])
    fi

    if test x"$MAKESWF" != x; then
      echo "        MING version code is $MING_VERSION_CODE"
      echo "        MAKESWF is $MAKESWF"
    else
      PKG_WAR([You need to have the Ming utilities package version 0.4 or higher installed to run many of the tests in Gnash testsuite.])
      PKG_SUGGEST([Install it from http://www.libming.org/])
      DEB_INSTALL([libming-util])
      RPM_INSTALL([ming-util])
      RPM_ALTERNATIVE([ming-utils])
    fi

    if test x"$MAKESWF" != x && test $MING_VERSION_CODE -lt 00040006; then
      echo "        WARNING: You have an older version of Ming installed and will not" >&4
      echo "                 be able to run all of the tests in Gnash testsuite." >&4
      echo "                 Install the latest version from http://www.libming.org" >&4
    fi

    if test x"$SWFDEC_TESTSUITE" != x; then
      echo "        SWFDEC testsuite dir is $SWFDEC_TESTSUITE"
    fi

    if test x"$MTASC" != x; then
      echo "        MTASC is $MTASC"
      echo "        MTASC CLASSPATH is $MTASC_CLASSPATH"
    else
      PKG_WAR([You need to have the MTASC compiler packages installed to run some of the tests in Gnash testsuite.])
      PKG_SUGGEST([Install it from http://mtasc.org])
      DEB_INSTALL([mtasc])
      RPM_INSTALL([mtasc])
    fi

    if test x"$HAXE" != x; then
      echo "        HAXE is $HAXE"
      echo "        HAXE CLASSPATH is $HAXE_CLASSPATH"
    else
      PKG_WAR([You need to have the HAXE compiler package version 2.00 or higher installed to run some of the tests in Gnash testsuite.])
      PKG_SUGGEST([Install it from http://haxe.org])
      DEB_INSTALL([haxe])
      RPM_INSTALL([haxe])
    fi

    if test x"$SWFMILL" != x; then
      echo "        SWFMILL is $SWFMILL"
      if test x"$ENABLE_AVM2" != x -a "$SWFMILL_VERSION" -lt 00021206; then
        PKG_WAR([You are building Gnash with AVM2 support but your swfmill version is too old to run AS3 tests.])
      fi
    else
      PKG_WAR([You need to have the swfmill tool installed to run some of the tests in Gnash testsuite.])
      PKG_SUGGEST([Install it from http://swfmill.org])
      DEB_INSTALL([swfmill])
      RPM_INSTALL([swfmill])
    fi

    if test x"$SWFC" != x; then
      echo "        SWFC is $SWFC"
    else
      PKG_WAR([You need to have swfc from SWFTools installed to run some of the tests in Gnash testsuite.])
      PKG_SUGGEST([Install it from http://swftools.org])
      DEB_INSTALL([swftools])
      RPM_INSTALL([swftools])
    fi

    if test x"$AS3COMPILE" != x; then
      echo "        AS3COMPILE is $AS3COMPILE"
    else
      PKG_WAR([You need to have as3compile from SWFTools installed to run some of the tests in Gnash testsuite.])
      PKG_SUGGEST([Install it from http://swftools.org])
    fi

    if test x"$HTTP_TESTSUITE" != x; then
      echo "        HTTP testsuite dir is $HTTP_TESTSUITE"
    fi

    if test x"$RED5_HOST" != x; then
      echo "        RED5 testing host is $RED5_HOST"
    fi
  fi
fi

  if test x"$PERL" != x; then
    echo "        PERL is $PERL"
  else
    PKG_WAR([You need to have perl installed to run some of the tests in Gnash testsuite.])
    PKG_SUGGEST([Install it from http://perl.org])
    DEB_INSTALL([perl])
    RPM_INSTALL([perl])
  fi

if test x"$testsuite" = x"yes"; then
  if test x"$CSOUND" != x; then
    echo "        CSOUND is $CSOUND"
  else
    echo "        WARNING: You need to have csound installed" >&4
    echo "                 to have real fun." >&4
    echo "                 Install it from http://www.csounds.com/" >&4
    echo "                 or .deb users: apt-get install csound" >&4
    echo "                 or .rpm users: yum install csound" >&4
  fi
fi

if test x"$Z_LIBS" != x; then
  if test x"$Z_CFLAGS" != x; then
    echo "        Z flags are: $Z_CFLAGS"
  else
    echo "        Z flags are: default include path"
  fi
  echo "        Z libs are: $Z_LIBS"
else
  PKG_REC([You need to have the zlib development packages installed to play compressed SWF (most of them from version 6 up) and to display some kinds of JPEG files.])
  PKG_SUGGEST([Install it from http://zlib.net])
  DEB_INSTALL([zlib1g-dev])
  RPM_INSTALL([zlib-devel])
  PKG_ALTERNATIVE([It may still be possible to configure without zlib.])
fi

if test x"$FREETYPE2_LIBS" != x; then
  if test x"$FREETYPE2_CFLAGS" != x; then
    echo "        FreeType flags are: $FREETYPE2_CFLAGS"
  else
    echo "        FreeType flags are: default include path"
  fi
  echo "        FreeType libs are: $FREETYPE2_LIBS"
else
  PKG_REC([You need to have the freetype development packages installed to use device fonts.])
  PKG_SUGGEST([Install it from http://freetype.org])
  DEB_INSTALL([libfreetype6-dev])
  RPM_INSTALL([freetype-devel])
  PKG_ALTERNATIVE([It may still be possible to configure without freetype.])
fi

if test x"$FONTCONFIG_LIBS" != x; then
  if test x"$FONTCONFIG_CFLAGS" != x; then
    echo "        Fontconfig flags are: $FONTCONFIG_CFLAGS"
  else
    echo "        Fontconfig flags are: default include path"
  fi
  echo "        Fontconfig libs are: $FONTCONFIG_LIBS"
else
  PKG_REC([You need to have the fontconfig development packages installed to use device fonts.])
  PKG_SUGGEST([Install it from http://fontconfig.org])
  DEB_INSTALL([libfontconfig1-dev])
  RPM_INSTALL([fontconfig-devel])
  PKG_ALTERNATIVE([It may still be possible to configure without fontconfig.])
fi

if test x$ext_mysql = xyes; then
  if test x$mysql != xno; then
    if test x"$MYSQL_LIBS" != x; then
      echo "        MYSQL flags are: $MYSQL_CFLAGS"
      echo "        MYSQL libs are: $MYSQL_LIBS"
    else
      PKG_ERR([No MySQL development package is installed.])
      PKG_SUGGEST([Install it from http://mysql.org])
      DEB_INSTALL([libmysqlclient-dev])
      RPM_INSTALL([mysql-devel])
      PKG_ALTERNATIVE([or reconfigure without --enable-extensions=mysql])
    fi
  fi
fi

if test "$GMSGFMT" = ":"; then
  PKG_WAR([You need the gettext package installed to use translations. Required for building a package or 'make distcheck'])
  PKG_SUGGEST([Install it from http://www.gnu.org/software/gettext/])
  DEB_INSTALL([gettext])
  RPM_INSTALL([gettext])
fi

if test x"${build_vaapi}" = x"yes"; then
  if test x"${LIBVA_CFLAGS}" = xyes; then
      echo "        LIBVA flags are: default"
    else
      echo "        LIBVA flags are: $LIBVA_CFLAGS"
      echo "        LIBVA libraries are: $LIBVA_LIBS"
  fi
  if test x$use_libva_x11 = xyes; then
    if test x"${LIBVA_X11_CFLAGS}" = xyes; then
      echo "        LIBVA X11 flags are: default"
    else
      echo "        LIBVA X11 flags are: $LIBVA_X11_CFLAGS"
      echo "        LIBVA X11 libraries are: $LIBVA_X11_LIBS"
    fi
  fi
  if test x$use_libva_glx = xyes; then
    if test x"${LIBVA_GLX_CFLAGS}" = xyes; then
      echo "        LIBVA GLXflags are: default"
    else
      echo "        LIBVA GLX flags are: $LIBVA_GLX_CFLAGS"
    fi
    echo "        LIBVA GLX libraries are: $LIBVA_GLX_LIBS"
  fi
fi

if test x"$ac_cv_gcc_visibility" != xyes; then
  if test x"$npapi" = xyes; then
    PKG_WAR([NPAPI (mozilla) plugin is enabled, but your compiler does not support symbol visibility. This may cause the plugin to malfunction and may result in small children being eaten. You have been warned!])
  fi
fi

if test x"$npapi" = xyes; then
  if test x"$has_npapi" = xyes; then
    echo "        NPAPI flags are: $NPAPI_CFLAGS"
  else
    PKG_ERR([No xulrunner development package is installed!])
    PKG_SUGGEST([Install it from http://releases.mozilla.org/pub/mozilla.org/xulrunner])
    DEB_INSTALL([xulrunner-dev]) or 
    DEB_INSTALL([firefox-dev])
    RPM_INSTALL([xulrunner-devel])
  fi
else
  echo "        NPAPI plugin is disabled"
fi

if test x"${DEJAGNU}" != x""; then
  echo "        DEJAGNU's runtest is $DEJAGNU"
else
  PKG_WAR([You need the dejagnu package installed to get a summary after running 'make check'.])
  PKG_SUGGEST([Install it from http://www.gnu.org/software/dejagnu/])
  DEB_INSTALL([dejagnu])
  RPM_INSTALL([dejagnu])
fi

dnl Haiku
if test x"${build_haiku}" = xyes -o x"${build_sound_mkit}" = xyes -o x"${build_media_haiku}" = x"yes"; then
    echo "        Haiku libs are: $HAIKU_LIBS"
fi

if test x"$has_ltdl" = x"yes";then
  echo "        LIBLTDL flags are: $LTDL_CFLAGS"
  echo "        LIBLTDL libs are: $LTDL_LIBS"
else
  if test x"${extensions_support}" != xno; then
    PKG_ERR([No libltdl development package is installed, yet --disable-extensions was not specified.])
    PKG_SUGGEST([Install it from ftp://ftp.gnu.org/gnu/libtool/])
    DEB_INSTALL([libltdl-dev])
    RPM_INSTALL([libtool-ltdl-devel])
  fi
fi
 
if test x"$python" = x"yes"; then
  if test x"$has_python" = x"yes"; then
    echo "        PYTHON flags are: $PYTHON_CFLAGS"
    echo "        PYTHON libs are: $PYTHON_LIBS"
    echo "        PYTHON executable is: $PYTHON"
  else
    PKG_ERR([No Python development package is installed, but it's enabled.])
  fi
fi
if test x${build_ssl} = xyes; then
  if test x"${has_ssl}" = xyes; then
    if test x"${SSL_CFLAGS}" = xyes; then
      echo "        SSL flags are: default"
    else
      echo "        SSL flags are: $SSL_CFLAGS"
    fi
    echo "        SSL libs are: $SSL_LIBS"
  else
    PKG_ERR([No SSL development package is installed, but it's enabled."])
  fi
fi

if test x${build_ssh} = xyes; then
  if test x"${has_ssh}" = xyes; then
    if test x"${SSH_CFLAGS}" = xyes; then
      echo "        SSH flags are: default"
    else
      echo "        SSH flags are: $SSH_CFLAGS"
    fi
    echo "        SSH libs are: $SSH_LIBS"
  else
    PKG_ERR([No SSH development package is installed, but it's enabled."])
  fi
fi

if test x"${build_all_as3}" = x"yes"; then
  echo "        Building the entire ActionScript class libary"
else
  echo "        Only building these ActionScript classes into the library:"
  echo "     ${classlist}"
fi

if test x"$testsuite" = x"yes"; then
  if test x"$NETCAT" != x; then
    echo "        You have netcat installed, which is only used for testing"
  else
    echo "        Install netcat for networking test support"
  fi
  if test x"$WGET" != x; then
    echo "        You have wget installed, which is only used for testing"
  else
    echo "        Install wget for networking test support"
  fi
fi

if test x$cross_compiling = xyes; then
   if test x"${android_ndk}" != xno; then
      AC_MSG_NOTICE([This build is setup for cross compiling for Android])
   else
      AC_MSG_NOTICE([This build is setup for cross compiling])
   fi
fi

echo "--------"

if test x"${cygnal}" = x"yes"; then
  echo "        Building Cygnal media server enabled (default). Use --disable-cygnal to disable."
else
  echo "        Building Cygnal media server disabled."
fi

if test x"${with_top_level}" != x; then
  echo "        Top level for cross compiling support files is: $with_top_level"
fi

if test x"${build_gtk}" = xyes -a x"${pixelformat}" = xrgb565; then
  echo "        WARNING: Pixel format RGB565 selected in combination with the" >&4
  echo "                 GTK GUI. Only a hacked GTK will work (e.g. on the OLPC)." >&4
fi

if test x"${extensions_list}" != x; then
  echo "        Building extensions: ${extensions_list}"
fi

if test x"${extensions_support}" = xno; then
  echo "        Extension support disabled."
fi

if test x"${security_list}" != x; then
  echo "        Enabling security features: ${security_list}"
fi

if test x"${statistics_list}" != x; then
  echo "        Enabling statistics collecting for: ${statistics_list}"
fi

if test x"${SUPPORTED_GUIS}" = x; then
  AC_MSG_ERROR(no supported GUIs found);
fi

echo "        GUI toolkits supported: ${SUPPORTED_GUIS}"
echo "        Renderers supported: ${renderer_list}"
echo "        Hardware Acceleration: ${device_list}"
echo "        Media handlers: ${media_list}"
echo "        Using ${add_sound} for sound handling"

if test x"$docbook" = x"yes"; then
  echo '        DocBook document processing enabled (for "make html" and "make pdf")'
  if test x"$docbook_styles" != x; then
    echo "        Docbook styles sheets in $docbook_styles"
  fi
else
  echo "        DocBook document processing disabled (default)"
fi

dnl The Framebuffer GUI has several other settings. As it doesn't have X11,
dnl we have to handle input devics ourselves.
if test x"${build_fb}" = xyes; then
echo "        Using ${input_events} for Input"
  if test x"${fakefb}" != x; then
    echo "        Using shared memory as a fake framebuffer"
  fi
  if test x"${offscreen}" = xyes; then
    echo "        Using offscreen rendering"
  fi
  if test x"${doublebuf}" = xyes; then
    echo "        Using double buffering when rendering"
  fi
fi

if test -s $cwarn; then
  echo ""
  cat $cwarn
  rm $cwarn
  echo ""
  echo "Gnash should still compile even with these warnings."
  echo "If it doesn't, report the warnings as a bug."
else
  rm $cwarn
fi

if test -s $crec; then
  echo ""
  cat $crec
  rm $crec
  echo ""
  echo "Gnash should still compile, but you'll miss important support"
else
  rm $crec
fi

if test -s $cerr; then
  echo ""
  cat $cerr >&2
fi

deb_err="`cat $deb_err`"
deb_war="`cat $deb_war`"
deb_rec="`cat $deb_rec`"
rpm_err="`cat $rpm_err`"
rpm_war="`cat $rpm_war`"
rpm_rec="`cat $rpm_rec`"
yast_err="`cat $yast_err`"
yast_war="`cat $yast_war`"
yast_rec="`cat $yast_rec`"

if test x"${linux}" -a x"${android}" = xno; then
  # Pipe stderr to /dev/null since Fedora complains when target isn't there.
  if test x`which apt-get 2>/dev/null` != x; then
    if test x"$deb_err" != x -o x"$deb_war" != x -o x"$deb_rec" != x; then
      echo "#!/bin/sh" > deb-attempt-install-dependencies.sh
      echo "packages=\"$deb_err $deb_war $deb_rec\"" >> deb-attempt-install-dependencies.sh
      echo "PKGCOMMAND=\"apt-get install -y -q\"" >> deb-attempt-install-dependencies.sh
      cat ${srcdir}/base-attempter.sh >> deb-attempt-install-dependencies.sh
      chmod +x deb-attempt-install-dependencies.sh
      echo ""
      echo ".deb users might be able to install most dependencies by executing:"
      echo "sudo ./deb-attempt-install-dependencies.sh"
    fi
  fi

  if test x`which yum 2>/dev/null` != x; then
    if test x"$rpm_err" != x -o x"$rpm_war" != x -o x"$deb_rec" != x; then
      echo "#!/bin/sh" > rpm-attempt-install-dependencies.sh
      echo "packages=\"$rpm_err $rpm_war  $rpm_rec\"" >> rpm-attempt-install-dependencies.sh
      echo "PKGCOMMAND=\"yum install -y \""    >> rpm-attempt-install-dependencies.sh
      cat ${srcdir}/base-attempter.sh >> rpm-attempt-install-dependencies.sh
      chmod +x rpm-attempt-install-dependencies.sh
      echo ""
      echo ".rpm users might be able to install most dependencies by executing:"
      echo "sudo ./rpm-attempt-install-dependencies.sh"
    fi
  fi
fi

dnl TODO: Add support for yast here, which AFAIK is used on OpenSuse.

dnl If anything critical is missing, don't bother to continue
if test -s $cerr; then
  echo ""
  rm $cerr
  AC_MSG_ERROR([Please install required packages])
else
  rm $cerr
fi

rm -rf $tmp

if test x"$fork" = x"no"; then
  echo ""
  AC_MSG_ERROR([Currently only forking the standalone player works!])
fi
echo ""

# Local Variables:
# c-basic-offset: 2
# tab-width: 2
# indent-tabs-mode: nil
# End:<|MERGE_RESOLUTION|>--- conflicted
+++ resolved
@@ -135,6 +135,7 @@
 AC_SUBST(DEFAULT_SOL_SAFEDIR)
 AC_DEFINE_UNQUOTED([DEFAULT_SOL_SAFEDIR], ["${DEFAULT_SOL_SAFEDIR}"], [Default SharedObject base directory])
 
+
 dnl Some things you can only do by looking at the platform name.
 case "${host}" in
   powerpc-apple-darwin*)
@@ -170,11 +171,6 @@
     ;;
   *-android*)
     android=yes
-<<<<<<< HEAD
-=======
-    linux=yes
-    AC_DEFINE([LINUX_HOST], [1], [this is a Linux platform])
->>>>>>> 166101f4
     AC_DEFINE([ANDROID_HOST], [1], [this is an Android platform])
     ;;
   *-*linux*)
@@ -247,14 +243,8 @@
 dnl different development libraries.
 
 AC_ARG_WITH(sysroot,
-<<<<<<< HEAD
   AC_HELP_STRING([--with-sysroot], [system root directory for cross compiling]),
   with_top_level=${withval};
-=======
-  AC_HELP_STRING([--with-sysroot],
-  [system root directory for cross compiling]),
-  if test -d ${withval}/usr; then with_top_level=${withval}/usr; fi ;
->>>>>>> 166101f4
   cross_compiling=yes)
 
 if test x"${cross_compiling}" != x; then
@@ -288,53 +278,27 @@
         android_ndk=${withval}
         if test x"${withval}" != x; then
           android_ndk=${withval}
-<<<<<<< HEAD
         fi
 )
 CROSS_CXXFLAGS=
 if test x"${android}" = xyes; then
   CROSS_CXXFLAGS='-fexceptions -frtti -I${prefix}/include'
   CROSS_LDFLAGS='-all-static -L${prefix}/lib'
-=======
-        else
-          android_ndk=/opt/android-ndk-r8/build/platforms/android-9/arch-arm
-        fi
-)
-dnl -fshort-wchar
-if test x"${android_ndk}" != xno; then
-  CROSS_CXXFLAGS='-mandroid -fexceptions -frtti -I${prefix}/include'
-  CROSS_LDFLAGS=-all-static -L${prefix}/lib
->>>>>>> 166101f4
   if test x"${with_top_level}" = x; then
     with_top_level=/usr/local/android-arm/sysroot/usr
     cross_compiling=yes
   fi
   ANDROID_NDK=${android_ndk}
   AC_DEFINE(ANDROID, [1], [This is an Android build])
-<<<<<<< HEAD
   CXXFLAGS="${CXXFLAGS} ${CROSS_CXXFLAGS}"
-=======
-  CXXFLAGS="${CXXFLAGS} ${SROSS_CXXFLAGS}"
->>>>>>> 166101f4
 else
   CROSS_CXXFLAGS=
   ANDROID_NDK=
 fi
 AC_SUBST(ANDROID_NDK)
-AM_CONDITIONAL(ANDROID, [ test x"${android_ndk}" != xno ])
+AM_CONDITIONAL(ANDROID, [ test x"${android}" = xyes ])
 AC_SUBST(CROSS_LDFLAGS)
 AC_SUBST(CROSS_CXXFLAGS)
-
-AC_SUBST(CROSS_LDFLAGS)
-AC_SUBST(CROSS_CXXFLAGS)
-
-dnl Android needs this test
-dnl #include <wchar_t> 
-dnl const std::wstring& wstr
-dnl namespace std {
-dnl typedef basic_string<wchar_t> wstring;
-dnl };
-
 
 AC_C_BIGENDIAN
 AC_C_CONST
@@ -978,7 +942,6 @@
 dnl code. This version compiles with the latest internal rendering
 dnl API, and works properly with the glue code for the Gnash GUIs.
 build_gles1=no
-build_gles2=no
 dnl OpenGL works, but suffers from performance and rendering quality
 dnl problems. This should eventually be replacd by the OpenGLES1 and
 dnl OpenVG renders.
@@ -1029,15 +992,9 @@
         renderer_list="${renderer_list} opengl"
         build_ogl=yes
         ;;
-      gles1|GLES1)
+      gles|GLES|gles1|GLES1)
         renderer_list="${renderer_list} opengles1"
         build_gles1=yes
-        build_ogl=no
-        nrender=$((nrender+1))
-        ;;
-      gles2|GLES2)
-        renderer_list="${renderer_list} opengles1"
-        build_gles2=yes
         build_ogl=no
         nrender=$((nrender+1))
         ;;
@@ -1091,17 +1048,10 @@
 build_vaapi_device=no
 build_openmax_device=no
 dnl These renders always require EGL support
-<<<<<<< HEAD
 if test x${build_gles1} = xyes -o x${build_ovg} = xyes; then
   build_egl_device=yes
 else
   build_egl_device=no
-=======
-if test x${build_gles1} = xyes -o x${build_gles2} = xyes -o x${build_ovg} = xyes; then
-build_egl_device=yes
-else
-build_egl_device=no
->>>>>>> 166101f4
 fi
 build_x11_device=no
 build_directfb_device=no
@@ -1109,7 +1059,7 @@
   build_fb_agg=yes
 fi
 dnl AGG support for the framebuffer requires the rawfb device
-if test x"${build_fb_agg}" = xyes -a x"${build_agg}" = xyes; then
+if test x"${build_fb_agg}" = xyes -o x"${build_agg}" = xyes; then
   build_rawfb_device=yes
   device_list="RawFB"
   ndevice=1
@@ -2176,12 +2126,6 @@
 AC_CHECK_HEADERS(unistd.h)
 AC_CHECK_HEADERS(sys/time.h)
 AC_CHECK_HEADERS(linux/uinput.h, [uinput=yes], [uinput=no])
-<<<<<<< HEAD
-=======
-
-AM_CONDITIONAL(HAS_UINPUT, [test x$uinput = xyes])
-
->>>>>>> 166101f4
 AC_CHECK_LIB(bz2, BZ2_bzopen, [AC_SUBST(BZ2_LIBS, -lbz2)])
 AC_CHECK_LIB(c, getpwnam, AC_DEFINE(HAVE_GETPWNAM, 1, [Has getpwnam] ))
 
@@ -2590,7 +2534,7 @@
 fi
 
 dnl only Linux supports /dev/fb0
-if test x"${build_rawfb_device}" = xyes -a x"${linux}" = xyes; then
+if test x"${build_rawfb_device}" = xyes; then
    AC_DEFINE([BUILD_RAWFB_DEVICE], [1], [Use raw Framebuffer device support])
 fi
 
@@ -2828,10 +2772,10 @@
 #
 # -ansi was actually dropped because it hides 'fileno', which
 # is used in a few places
-#    -Wcast-align 
+#
 if test x"$GCC" = x"yes"; then
   CXXFLAGS="$CXXFLAGS \
-    ${CROSS_CXXFLAGS} \
+    $CROSS_CXXFLAGS \
     -W \
     -Wall \
     -Wcast-qual \
@@ -2841,9 +2785,10 @@
     -Wunused \
     "
   CFLAGS="$CFLAGS \
-    ${CROSS_CXXFLAGS} \
+    $CROSS_CXXFLAGS \
     -W \
     -Wall \
+    -Wcast-align \
     -Wcast-qual \
     -Wpointer-arith \
     -Wreturn-type \
@@ -2959,7 +2904,7 @@
   [harden=yes]
 )
 
-if test x"$harden" = x"yes" -a x"${host_cpu}" != mips; then
+if test x"$harden" = x"yes" -a x"${host_cpu}" != mips -a x"${android}" != xyes; then
     CPPFLAGS="${CPPFLAGS} -D_FORTIFY_SOURCE=2"
     CXXFLAGS="${CXXFLAGS} -fPIE -fstack-protector --param ssp-buffer-size=4 -Wformat -Werror=format-security"
     LDFLAGS="${LDFLAGS} -fPIE -pie -Wl,-z,relro -Wl,-z,now"
@@ -3088,7 +3033,6 @@
 testsuite/Makefile
 testsuite/media/Makefile
 testsuite/libbase.all/Makefile
-testsuite/libdevice.all/Makefile
 testsuite/as3compile.all/Makefile
 testsuite/actionscript.all/Makefile
 testsuite/samples/Makefile
